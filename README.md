<p align="center">
  <a href="https://www.starlette.io/"><img width="320" height="192" src="https://raw.githubusercontent.com/encode/starlette/master/docs/starlette.png" alt='starlette'></a>
</p>
<p align="center">
    <em>✨ The little ASGI framework that shines. ✨</em>
</p>
<p align="center">
<a href="https://travis-ci.org/encode/starlette">
    <img src="https://travis-ci.org/encode/starlette.svg?branch=master" alt="Build Status">
</a>
<a href="https://codecov.io/gh/encode/starlette">
    <img src="https://codecov.io/gh/encode/starlette/branch/master/graph/badge.svg" alt="Coverage">
</a>
<a href="https://pypi.org/project/starlette/">
    <img src="https://badge.fury.io/py/starlette.svg" alt="Package version">
</a>
</p>

---

**Documentation**: [https://www.starlette.io/](https://www.starlette.io/)

---

Starlette is a lightweight [ASGI](https://asgi.readthedocs.io/en/latest/) framework/toolkit.

It is ideal for building high performance asyncio services, and supports both
HTTP and WebSockets.

## Requirements

Python 3.6+

## Installation

```shell
$ pip3 install starlette
```

You'll also want to install an ASGI server, such as [uvicorn](http://www.uvicorn.org/), [daphne](https://github.com/django/daphne/), or [hypercorn](https://pgjones.gitlab.io/hypercorn/).

```shell
$ pip3 install uvicorn
```

## Example

```python
from starlette.applications import Starlette
from starlette.responses import JSONResponse
import uvicorn

app = Starlette()

@app.route('/')
def homepage(request):
    return JSONResponse({'hello': 'world'})

if __name__ == '__main__':
    uvicorn.run(app, host='0.0.0.0', port=8000)
```

## Dependencies

Starlette does not have any hard dependencies, but the following are optional:

* `requests` - Required if you want to use the `TestClient`.
* `aiofiles` - Required if you want to use `FileResponse` or `StaticFiles`.
<<<<<<< HEAD
* `python-multipart` - Required if you want to support form parsing, with `request.form()`.
* `ujson` - Optionally used for `JSONResponse`.
=======
* `ujson` - Required if you want to use `UJSONResponse`.
>>>>>>> 09ce2c37

You can install all of these with `pip3 install starlette[full]`.

## Framework or Toolkit

Starlette is designed to be used either as a complete framework, or as
an ASGI toolkit. You can use any of its components independently.

```python
from starlette.responses import PlainTextResponse


class App:
    def __init__(self, scope):
        self.scope = scope

    async def __call__(self, receive, send):
        response = PlainTextResponse('Hello, world!')
        await response(receive, send)
```

Run the `App` application in `example.py`:

```shell
$ uvicorn example:App
INFO: Started server process [11509]
INFO: Uvicorn running on http://127.0.0.1:8000 (Press CTRL+C to quit)
```

## Modularity

The modularity that Starlette is designed on promotes building re-usable
components that can be shared between any ASGI framework. This should enable
an ecosystem of shared middleware and mountable applications.

The clean API separation also means it's easier to understand each component
in isolation.

## Performance

Independent TechEmpower benchmarks show Starlette applications running under Uvicorn
as [one of the fastest Python frameworks available](https://www.techempower.com/benchmarks/#section=test&runid=14a815b6-93c1-4207-96bb-3960c29719e2&hw=ph&test=fortune&l=zijw1r-1&d=e3). *(\*)*

For high throughput loads you should:

* Make sure to install `ujson` and use `UJSONResponse`.
* Run using `uvicorn`, with access logging disabled.

Several of the ASGI servers also have pure Python implementations available,
so you can also run under `PyPy` if your application code has parts that are
CPU constrained.

Eg. `uvicorn.run(..., http='h11', loop='asyncio')`

*(\*) TechEmpower [continuous benchmarking results](https://tfb-status.techempower.com/), from 13th Sept 2018. Filtered to JavaScript, Python, and Ruby frameworks backed by Postgres, for comparision against similar candidates. To be updated to Round 17 once available.*

<p align="center">&mdash; ⭐️ &mdash;</p>
<p align="center"><i>Starlette is <a href="https://github.com/tomchristie/starlette/blob/master/LICENSE.md">BSD licensed</a> code. Designed & built in Brighton, England.</i></p><|MERGE_RESOLUTION|>--- conflicted
+++ resolved
@@ -66,12 +66,8 @@
 
 * `requests` - Required if you want to use the `TestClient`.
 * `aiofiles` - Required if you want to use `FileResponse` or `StaticFiles`.
-<<<<<<< HEAD
 * `python-multipart` - Required if you want to support form parsing, with `request.form()`.
-* `ujson` - Optionally used for `JSONResponse`.
-=======
 * `ujson` - Required if you want to use `UJSONResponse`.
->>>>>>> 09ce2c37
 
 You can install all of these with `pip3 install starlette[full]`.
 
