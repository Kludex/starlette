--- conflicted
+++ resolved
@@ -1,20 +1,18 @@
-<<<<<<< HEAD
 ## 0.37.0
 
-February 3, 2024
+February 5, 2024
 
 #### Added
 
 * Support the WebSocket Denial Response ASGI extension [#2041](https://github.com/encode/starlette/pull/2041).
-=======
+
 ## 0.36.3
 
 February 4, 2024
 
 #### Fixed
 
-* Create `anyio.Event` on async context [#2459](https://github.com/encode/starlette/2459).
->>>>>>> 52531565
+* Create `anyio.Event` on async context [#2459](https://github.com/encode/starlette/pull/2459).
 
 ## 0.36.2
 
