--- conflicted
+++ resolved
@@ -43,13 +43,8 @@
 
 <a href="https://github.com/Sobolev5/channel-box" target="_blank">GitHub</a>
 
-<<<<<<< HEAD
 Another solution for websocket broadcast. Send messages to channel groups from any part of your code.
-Checkout <a href="http://backend.starlette-vue.site/chat/chat1/" target="_blank">channel-box-chat</a>, a simple chat application built using `channel-box` and `starlette`.
-=======
-Another solution for websocket broadcast. Send messages to channel groups from any part of your code. 
 Checkout <a href="https://svue-backend.andrey-sobolev.ru/chat/chat1/" target="_blank">channel-box-chat</a>, a simple chat application built using `channel-box` and `starlette`.
->>>>>>> 217019b3
 
 ### Scout APM
 
