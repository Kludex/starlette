[flake8]
ignore = W503, E203, B305
max-line-length = 88

[mypy]
disallow_untyped_defs = True
ignore_missing_imports = True
no_implicit_optional = True
show_error_codes = True

[mypy-starlette.testclient]
no_implicit_optional = False

[mypy-tests.*]
disallow_untyped_defs = False
check_untyped_defs = True

[tool:isort]
profile = black
combine_as_imports = True

[tool:pytest]
addopts =
  -rxXs
  --strict-config
  --strict-markers
xfail_strict=True
filterwarnings=
    # Turn warnings that aren't filtered into exceptions
    error
<<<<<<< HEAD
    ignore: Using or importing the ABCs from 'collections' instead of from 'collections\.abc' is deprecated.*:DeprecationWarning
    ignore: The 'context' alias has been deprecated. Please use 'context_value' instead\.:DeprecationWarning
    ignore: The 'variables' alias has been deprecated. Please use 'variable_values' instead\.:DeprecationWarning
    # Workaround for Python 3.9.7 (see https://bugs.python.org/issue45097)
    ignore:The loop argument is deprecated since Python 3\.8, and scheduled for removal in Python 3\.10\.:DeprecationWarning:asyncio
    ignore: The `allow_redirects` argument is deprecated. Use `follow_redirects` instead.:DeprecationWarning
    ignore: Use 'content=<...>' to upload raw bytes/text content.:DeprecationWarning
=======
>>>>>>> 31164e34
    ignore: run_until_first_complete is deprecated and will be removed in a future version.:DeprecationWarning
    ignore: starlette\.middleware\.wsgi is deprecated and will be removed in a future release\.*:DeprecationWarning
    ignore: Async generator 'starlette\.requests\.Request\.stream' was garbage collected before it had been exhausted.*:ResourceWarning
    ignore: path is deprecated.*:DeprecationWarning:certifi

[coverage:run]
source_pkgs = starlette, tests

[coverage:report]
exclude_lines =
    pragma: no cover
    pragma: nocover
    if typing.TYPE_CHECKING:
    @typing.overload<|MERGE_RESOLUTION|>--- conflicted
+++ resolved
@@ -28,20 +28,13 @@
 filterwarnings=
     # Turn warnings that aren't filtered into exceptions
     error
-<<<<<<< HEAD
-    ignore: Using or importing the ABCs from 'collections' instead of from 'collections\.abc' is deprecated.*:DeprecationWarning
-    ignore: The 'context' alias has been deprecated. Please use 'context_value' instead\.:DeprecationWarning
-    ignore: The 'variables' alias has been deprecated. Please use 'variable_values' instead\.:DeprecationWarning
-    # Workaround for Python 3.9.7 (see https://bugs.python.org/issue45097)
-    ignore:The loop argument is deprecated since Python 3\.8, and scheduled for removal in Python 3\.10\.:DeprecationWarning:asyncio
-    ignore: The `allow_redirects` argument is deprecated. Use `follow_redirects` instead.:DeprecationWarning
-    ignore: Use 'content=<...>' to upload raw bytes/text content.:DeprecationWarning
-=======
->>>>>>> 31164e34
     ignore: run_until_first_complete is deprecated and will be removed in a future version.:DeprecationWarning
     ignore: starlette\.middleware\.wsgi is deprecated and will be removed in a future release\.*:DeprecationWarning
     ignore: Async generator 'starlette\.requests\.Request\.stream' was garbage collected before it had been exhausted.*:ResourceWarning
     ignore: path is deprecated.*:DeprecationWarning:certifi
+    ignore: Use 'content=<...>' to upload raw bytes/text content.:DeprecationWarning
+    ignore: The `allow_redirects` argument is deprecated. Use `follow_redirects` instead.:DeprecationWarning
+    ignore: 'cgi' is deprecated and slated for removal in Python 3\.13:DeprecationWarning
 
 [coverage:run]
 source_pkgs = starlette, tests
