[flake8]
ignore = W503, E203, B305
max-line-length = 88

[mypy]
disallow_untyped_defs = True
ignore_missing_imports = True
show_error_codes = True

[mypy-tests.*]
disallow_untyped_defs = False
check_untyped_defs = True

[tool:isort]
profile = black
combine_as_imports = True

[tool:pytest]
addopts =
  -rxXs
  --strict-config
  --strict-markers
xfail_strict=True
filterwarnings=
    # Turn warnings that aren't filtered into exceptions
    error
    ignore: Using or importing the ABCs from 'collections' instead of from 'collections\.abc' is deprecated.*:DeprecationWarning
    ignore: The 'context' alias has been deprecated. Please use 'context_value' instead\.:DeprecationWarning
    ignore: The 'variables' alias has been deprecated. Please use 'variable_values' instead\.:DeprecationWarning
    # Workaround for Python 3.9.7 (see https://bugs.python.org/issue45097)
    ignore:The loop argument is deprecated since Python 3\.8, and scheduled for removal in Python 3\.10\.:DeprecationWarning:asyncio
<<<<<<< HEAD
    ignore: run_until_first_complete is deprecated and will be removed in a future version.:DeprecationWarning
=======
    ignore: starlette\.middleware\.wsgi is deprecated and will be removed in a future release\.*:DeprecationWarning
>>>>>>> 62428c58

[coverage:run]
source_pkgs = starlette, tests

[coverage:report]
exclude_lines =
    pragma: no cover
    pragma: nocover
    if typing.TYPE_CHECKING:<|MERGE_RESOLUTION|>--- conflicted
+++ resolved
@@ -29,11 +29,8 @@
     ignore: The 'variables' alias has been deprecated. Please use 'variable_values' instead\.:DeprecationWarning
     # Workaround for Python 3.9.7 (see https://bugs.python.org/issue45097)
     ignore:The loop argument is deprecated since Python 3\.8, and scheduled for removal in Python 3\.10\.:DeprecationWarning:asyncio
-<<<<<<< HEAD
     ignore: run_until_first_complete is deprecated and will be removed in a future version.:DeprecationWarning
-=======
     ignore: starlette\.middleware\.wsgi is deprecated and will be removed in a future release\.*:DeprecationWarning
->>>>>>> 62428c58
 
 [coverage:run]
 source_pkgs = starlette, tests
