#!/usr/bin/env python
# -*- coding: utf-8 -*-

import os
import re

from setuptools import setup, find_packages


def get_version(package):
    """
    Return package version as listed in `__version__` in `init.py`.
    """
    with open(os.path.join(package, "__init__.py")) as f:
        return re.search("__version__ = ['\"]([^'\"]+)['\"]", f.read()).group(1)


def get_long_description():
    """
    Return the README.
    """
    with open("README.md", encoding="utf8") as f:
        return f.read()


setup(
    name="starlette",
    python_requires=">=3.6",
    version=get_version("starlette"),
    url="https://github.com/encode/starlette",
    license="BSD",
    description="The little ASGI library that shines.",
    long_description=get_long_description(),
    long_description_content_type="text/markdown",
    author="Tom Christie",
    author_email="tom@tomchristie.com",
    packages=find_packages(exclude=["tests*"]),
    package_data={"starlette": ["py.typed"]},
    include_package_data=True,
    install_requires=[
<<<<<<< HEAD
        "anyio @ git+https://github.com/agronholm/anyio.git#4.0-dev",
        "typing_extensions; python_version < '3.10'",
=======
        "anyio>=3.4.0,<4",
        "typing_extensions>=3.10.0; python_version < '3.10'",
>>>>>>> 0de4dda0
        "contextlib2 >= 21.6.0; python_version < '3.7'",
    ],
    extras_require={
        "full": [
            "itsdangerous",
            "jinja2",
            "python-multipart",
            "pyyaml",
            "requests",
        ]
    },
    classifiers=[
        "Development Status :: 3 - Alpha",
        "Environment :: Web Environment",
        "Intended Audience :: Developers",
        "License :: OSI Approved :: BSD License",
        "Operating System :: OS Independent",
        "Topic :: Internet :: WWW/HTTP",
        "Framework :: AnyIO",
        "Programming Language :: Python :: 3",
        "Programming Language :: Python :: 3.6",
        "Programming Language :: Python :: 3.7",
        "Programming Language :: Python :: 3.8",
        "Programming Language :: Python :: 3.9",
        "Programming Language :: Python :: 3.10",
    ],
    zip_safe=False,
)<|MERGE_RESOLUTION|>--- conflicted
+++ resolved
@@ -38,13 +38,8 @@
     package_data={"starlette": ["py.typed"]},
     include_package_data=True,
     install_requires=[
-<<<<<<< HEAD
         "anyio @ git+https://github.com/agronholm/anyio.git#4.0-dev",
-        "typing_extensions; python_version < '3.10'",
-=======
-        "anyio>=3.4.0,<4",
         "typing_extensions>=3.10.0; python_version < '3.10'",
->>>>>>> 0de4dda0
         "contextlib2 >= 21.6.0; python_version < '3.7'",
     ],
     extras_require={
