--- conflicted
+++ resolved
@@ -4,7 +4,7 @@
 import os
 import re
 
-from setuptools import setup, find_packages
+from setuptools import find_packages, setup
 
 
 def get_version(package):
@@ -39,12 +39,8 @@
     include_package_data=True,
     install_requires=[
         "anyio>=3.0.0,<4",
-<<<<<<< HEAD
         "asgiref>=3.4.0,<4",
-        "typing_extensions; python_version < '3.8'",
-=======
         "typing_extensions; python_version < '3.10'",
->>>>>>> d2f4016e
         "contextlib2 >= 21.6.0; python_version < '3.7'",
     ],
     extras_require={
