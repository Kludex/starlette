--- conflicted
+++ resolved
@@ -39,12 +39,7 @@
     include_package_data=True,
     install_requires=[
         "anyio>=3.0.0,<4",
-<<<<<<< HEAD
-        "typing_extensions; python_version < '3.8'",
-=======
         "typing_extensions; python_version < '3.10'",
-        "contextlib2 >= 21.6.0; python_version < '3.7'",
->>>>>>> 165592fb
     ],
     extras_require={
         "full": [
