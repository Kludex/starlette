import asyncio
import inspect
import typing

from starlette.exceptions import ExceptionMiddleware
from starlette.lifespan import LifespanHandler
from starlette.requests import Request
from starlette.routing import Path, PathPrefix, Router
from starlette.types import ASGIApp, ASGIInstance, Receive, Scope, Send
from starlette.websockets import WebSocket
<<<<<<< HEAD
=======
import asyncio
import inspect
import typing
>>>>>>> 6f699f7c


def request_response(func: typing.Callable) -> ASGIApp:
    """
    Takes a function or coroutine `func(request, **kwargs) -> response`,
    and returns an ASGI application.
    """
    is_coroutine = asyncio.iscoroutinefunction(func)

    def app(scope: Scope) -> ASGIInstance:
        async def awaitable(receive: Receive, send: Send) -> None:
            request = Request(scope, receive=receive)
            kwargs = scope.get("kwargs", {})
            if is_coroutine:
                response = await func(request, **kwargs)
            else:
                response = func(request, **kwargs)
            await response(receive, send)

        return awaitable

    return app


def websocket_session(func: typing.Callable) -> ASGIApp:
    """
    Takes a coroutine `func(session, **kwargs)`, and returns an ASGI application.
    """

    def app(scope: Scope) -> ASGIInstance:
        async def awaitable(receive: Receive, send: Send) -> None:
            session = WebSocket(scope, receive=receive, send=send)
            kwargs = scope.get("kwargs", {})
            await func(session, **kwargs)

        return awaitable

    return app


class Starlette:
    def __init__(self, debug: bool = False) -> None:
        self.router = Router(routes=[])
        self.lifespan_handler = LifespanHandler()
        self.app = self.router
        self.exception_middleware = ExceptionMiddleware(self.router, debug=debug)

    @property
    def debug(self) -> bool:
        return self.exception_middleware.debug

    @debug.setter
    def debug(self, value: bool) -> None:
        self.exception_middleware.debug = value

<<<<<<< HEAD
    def mount(self, path: str, app: ASGIApp, methods: typing.Sequence[str]) -> None:
        prefix = PathPrefix(path, app=app, methods=methods)
        self.router.routes.append(prefix)

    def add_exception_handler(self, exc_class: type, handler: typing.Callable) -> None:
=======
    def on_event(self, event_type: str):
        return self.lifespan_handler.on_event(event_type)

    def mount(self, path: str, app: ASGIApp, methods=None) -> None:
        prefix = PathPrefix(path, app=app, methods=methods)
        self.router.routes.append(prefix)

    def add_middleware(self, middleware_class: type, **kwargs: typing.Any) -> None:
        self.exception_middleware.app = middleware_class(self.app, **kwargs)

    def add_exception_handler(self, exc_class: type, handler) -> None:
>>>>>>> 6f699f7c
        self.exception_middleware.add_exception_handler(exc_class, handler)

    def add_route(
        self,
        path: str,
        route: typing.Callable,
        methods: typing.Sequence[str] = ()
    ) -> None:
        if not inspect.isclass(route):
            route = request_response(route)
            if not methods:
                methods = ("GET",)

        instance = Path(path, route, protocol="http", methods=methods)
        self.router.routes.append(instance)

    def add_websocket_route(self, path: str, route: typing.Callable) -> None:
        if not inspect.isclass(route):
            route = websocket_session(route)

        instance = Path(path, route, protocol="websocket")
        self.router.routes.append(instance)

    def exception_handler(self, exc_class: type) -> typing.Callable:
        def decorator(func: typing.Callable) -> typing.Callable:
            self.add_exception_handler(exc_class, func)
            return func

        return decorator

    def route(self, path: str, methods: typing.Sequence[str] = ()) -> typing.Callable:
        def decorator(func: typing.Callable) -> typing.Callable:
            self.add_route(path, func, methods=methods)
            return func

        return decorator

    def websocket_route(self, path: str) -> typing.Callable:
        def decorator(func: typing.Callable) -> typing.Callable:
            self.add_websocket_route(path, func)
            return func

        return decorator

    def __call__(self, scope: Scope) -> ASGIInstance:
        if scope["type"] == "lifespan":
            return self.lifespan_handler(scope)
        scope["app"] = self
        return self.exception_middleware(scope)<|MERGE_RESOLUTION|>--- conflicted
+++ resolved
@@ -8,12 +8,9 @@
 from starlette.routing import Path, PathPrefix, Router
 from starlette.types import ASGIApp, ASGIInstance, Receive, Scope, Send
 from starlette.websockets import WebSocket
-<<<<<<< HEAD
-=======
 import asyncio
 import inspect
 import typing
->>>>>>> 6f699f7c
 
 
 def request_response(func: typing.Callable) -> ASGIApp:
@@ -69,13 +66,6 @@
     def debug(self, value: bool) -> None:
         self.exception_middleware.debug = value
 
-<<<<<<< HEAD
-    def mount(self, path: str, app: ASGIApp, methods: typing.Sequence[str]) -> None:
-        prefix = PathPrefix(path, app=app, methods=methods)
-        self.router.routes.append(prefix)
-
-    def add_exception_handler(self, exc_class: type, handler: typing.Callable) -> None:
-=======
     def on_event(self, event_type: str):
         return self.lifespan_handler.on_event(event_type)
 
@@ -87,14 +77,10 @@
         self.exception_middleware.app = middleware_class(self.app, **kwargs)
 
     def add_exception_handler(self, exc_class: type, handler) -> None:
->>>>>>> 6f699f7c
         self.exception_middleware.add_exception_handler(exc_class, handler)
 
     def add_route(
-        self,
-        path: str,
-        route: typing.Callable,
-        methods: typing.Sequence[str] = ()
+        self, path: str, route: typing.Callable, methods: typing.Sequence[str] = ()
     ) -> None:
         if not inspect.isclass(route):
             route = request_response(route)
