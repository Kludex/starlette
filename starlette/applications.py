import typing

from starlette.datastructures import State, URLPath
from starlette.exceptions import ExceptionMiddleware
from starlette.middleware import Middleware
from starlette.middleware.base import BaseHTTPMiddleware
from starlette.middleware.errors import ServerErrorMiddleware
from starlette.requests import Request
from starlette.responses import Response
from starlette.routing import BaseRoute, Router
from starlette.types import ASGIApp, Receive, Scope, Send

_ExcKey = typing.TypeVar(
    "_ExcKey",
    bound=typing.Union[int, typing.Type[Exception]],
    contravariant=True,
)
# Breaking out Exception to a bounded TypeVar here allows defining a narrower type in
# handlers, like HTTPException.
_HandledException = typing.TypeVar("_HandledException", bound=Exception)
_ExcHandler = typing.Callable[
    [Request, _HandledException], typing.Union[Response, typing.Awaitable[Response]]
]


class Starlette:
    """
    Creates an application instance.

    **Parameters:**

    * **debug** - Boolean indicating if debug tracebacks should be returned on errors.
    * **routes** - A list of routes to serve incoming HTTP and WebSocket requests.
    * **middleware** - A list of middleware to run for every request. A starlette
    application will always automatically include two middleware classes.
    `ServerErrorMiddleware` is added as the very outermost middleware, to handle
    any uncaught errors occurring anywhere in the entire stack.
    `ExceptionMiddleware` is added as the very innermost middleware, to deal
    with handled exception cases occurring in the routing or endpoints.
    * **exception_handlers** - A mapping of either integer status codes,
    or exception class types onto callables which handle the exceptions.
    Exception handler callables should be of the form
    `handler(request, exc) -> response` and may be be either standard functions, or
    async functions.
    * **on_startup** - A list of callables to run on application startup.
    Startup handler callables do not take any arguments, and may be be either
    standard functions, or async functions.
    * **on_shutdown** - A list of callables to run on application shutdown.
    Shutdown handler callables do not take any arguments, and may be be either
    standard functions, or async functions.
    """

    def __init__(
        self,
        debug: bool = False,
<<<<<<< HEAD
        routes: typing.Sequence[BaseRoute] = None,
        middleware: typing.Sequence[Middleware] = None,
        exception_handlers: typing.Mapping[_ExcKey, _ExcHandler] = None,
        on_startup: typing.Sequence[typing.Callable] = None,
        on_shutdown: typing.Sequence[typing.Callable] = None,
        lifespan: typing.Callable[["Starlette"], typing.AsyncContextManager] = None,
=======
        routes: typing.Optional[typing.Sequence[BaseRoute]] = None,
        middleware: typing.Optional[typing.Sequence[Middleware]] = None,
        exception_handlers: typing.Optional[
            typing.Mapping[
                typing.Any,
                typing.Callable[
                    [Request, Exception],
                    typing.Union[Response, typing.Awaitable[Response]],
                ],
            ]
        ] = None,
        on_startup: typing.Optional[typing.Sequence[typing.Callable]] = None,
        on_shutdown: typing.Optional[typing.Sequence[typing.Callable]] = None,
        lifespan: typing.Optional[
            typing.Callable[["Starlette"], typing.AsyncContextManager]
        ] = None,
>>>>>>> ce0709d3
    ) -> None:
        # The lifespan context function is a newer style that replaces
        # on_startup / on_shutdown handlers. Use one or the other, not both.
        assert lifespan is None or (
            on_startup is None and on_shutdown is None
        ), "Use either 'lifespan' or 'on_startup'/'on_shutdown', not both."

        self._debug = debug
        self.state = State()
        self.router = Router(
            routes, on_startup=on_startup, on_shutdown=on_shutdown, lifespan=lifespan
        )
        self.exception_handlers = (
            {} if exception_handlers is None else dict(exception_handlers)
        )
        self.user_middleware = [] if middleware is None else list(middleware)
        self.middleware_stack = self.build_middleware_stack()

    def build_middleware_stack(self) -> ASGIApp:
        debug = self.debug
        error_handler = None
        exception_handlers = {}

        for key, value in self.exception_handlers.items():
            if key in (500, Exception):
                error_handler = value
            else:
                exception_handlers[key] = value

        middleware = (
            [Middleware(ServerErrorMiddleware, handler=error_handler, debug=debug)]
            + self.user_middleware
            + [
                Middleware(
                    ExceptionMiddleware, handlers=exception_handlers, debug=debug
                )
            ]
        )

        app = self.router
        for cls, options in reversed(middleware):
            app = cls(app=app, **options)
        return app

    @property
    def routes(self) -> typing.List[BaseRoute]:
        return self.router.routes

    @property
    def debug(self) -> bool:
        return self._debug

    @debug.setter
    def debug(self, value: bool) -> None:
        self._debug = value
        self.middleware_stack = self.build_middleware_stack()

    def url_path_for(self, name: str, **path_params: typing.Any) -> URLPath:
        return self.router.url_path_for(name, **path_params)

    async def __call__(self, scope: Scope, receive: Receive, send: Send) -> None:
        scope["app"] = self
        await self.middleware_stack(scope, receive, send)

    # The following usages are now discouraged in favour of configuration
    # during Starlette.__init__(...)
    def on_event(self, event_type: str) -> typing.Callable:  # pragma: nocover
        return self.router.on_event(event_type)

    def mount(
        self, path: str, app: ASGIApp, name: typing.Optional[str] = None
    ) -> None:  # pragma: nocover
        """
        We no longer document this API, and its usage is discouraged.
        Instead you should use the following approach:

        routes = [
            Mount(path, ...),
            ...
        ]

        app = Starlette(routes=routes)
        """

        self.router.mount(path, app=app, name=name)

    def host(
        self, host: str, app: ASGIApp, name: typing.Optional[str] = None
    ) -> None:  # pragma: no cover
        """
        We no longer document this API, and its usage is discouraged.
        Instead you should use the following approach:

        routes = [
            Host(path, ...),
            ...
        ]

        app = Starlette(routes=routes)
        """

        self.router.host(host, app=app, name=name)

    def add_middleware(
        self, middleware_class: type, **options: typing.Any
    ) -> None:  # pragma: no cover
        self.user_middleware.insert(0, Middleware(middleware_class, **options))
        self.middleware_stack = self.build_middleware_stack()

    def add_exception_handler(
        self,
        exc_class_or_status_code: _ExcKey,
        handler: _ExcHandler,
    ) -> None:  # pragma: no cover
        self.exception_handlers[exc_class_or_status_code] = handler
        self.middleware_stack = self.build_middleware_stack()

    def add_event_handler(
        self, event_type: str, func: typing.Callable
    ) -> None:  # pragma: no cover
        self.router.add_event_handler(event_type, func)

    def add_route(
        self,
        path: str,
        route: typing.Callable,
        methods: typing.Optional[typing.List[str]] = None,
        name: typing.Optional[str] = None,
        include_in_schema: bool = True,
    ) -> None:  # pragma: no cover
        self.router.add_route(
            path, route, methods=methods, name=name, include_in_schema=include_in_schema
        )

    def add_websocket_route(
        self, path: str, route: typing.Callable, name: typing.Optional[str] = None
    ) -> None:  # pragma: no cover
        self.router.add_websocket_route(path, route, name=name)

    def exception_handler(
        self, exc_class_or_status_code: typing.Union[int, typing.Type[Exception]]
    ) -> typing.Callable:  # pragma: nocover
        def decorator(func: typing.Callable) -> typing.Callable:
            self.add_exception_handler(exc_class_or_status_code, func)
            return func

        return decorator

    def route(
        self,
        path: str,
        methods: typing.Optional[typing.List[str]] = None,
        name: typing.Optional[str] = None,
        include_in_schema: bool = True,
    ) -> typing.Callable:  # pragma: nocover
        """
        We no longer document this decorator style API, and its usage is discouraged.
        Instead you should use the following approach:

        routes = [
            Route(path, endpoint=..., ...),
            ...
        ]

        app = Starlette(routes=routes)
        """

        def decorator(func: typing.Callable) -> typing.Callable:
            self.router.add_route(
                path,
                func,
                methods=methods,
                name=name,
                include_in_schema=include_in_schema,
            )
            return func

        return decorator

    def websocket_route(
        self, path: str, name: typing.Optional[str] = None
    ) -> typing.Callable:  # pragma: nocover
        """
        We no longer document this decorator style API, and its usage is discouraged.
        Instead you should use the following approach:

        routes = [
            WebSocketRoute(path, endpoint=..., ...),
            ...
        ]

        app = Starlette(routes=routes)
        """

        def decorator(func: typing.Callable) -> typing.Callable:
            self.router.add_websocket_route(path, func, name=name)
            return func

        return decorator

    def middleware(self, middleware_type: str) -> typing.Callable:  # pragma: nocover
        """
        We no longer document this decorator style API, and its usage is discouraged.
        Instead you should use the following approach:

        middleware = [
            Middleware(...),
            ...
        ]

        app = Starlette(middleware=middleware)
        """

        assert (
            middleware_type == "http"
        ), 'Currently only middleware("http") is supported.'

        def decorator(func: typing.Callable) -> typing.Callable:
            self.add_middleware(BaseHTTPMiddleware, dispatch=func)
            return func

        return decorator<|MERGE_RESOLUTION|>--- conflicted
+++ resolved
@@ -53,31 +53,16 @@
     def __init__(
         self,
         debug: bool = False,
-<<<<<<< HEAD
-        routes: typing.Sequence[BaseRoute] = None,
-        middleware: typing.Sequence[Middleware] = None,
-        exception_handlers: typing.Mapping[_ExcKey, _ExcHandler] = None,
-        on_startup: typing.Sequence[typing.Callable] = None,
-        on_shutdown: typing.Sequence[typing.Callable] = None,
-        lifespan: typing.Callable[["Starlette"], typing.AsyncContextManager] = None,
-=======
         routes: typing.Optional[typing.Sequence[BaseRoute]] = None,
         middleware: typing.Optional[typing.Sequence[Middleware]] = None,
         exception_handlers: typing.Optional[
-            typing.Mapping[
-                typing.Any,
-                typing.Callable[
-                    [Request, Exception],
-                    typing.Union[Response, typing.Awaitable[Response]],
-                ],
-            ]
+          typing.Mapping[_ExcKey, _ExcHandler]
         ] = None,
         on_startup: typing.Optional[typing.Sequence[typing.Callable]] = None,
         on_shutdown: typing.Optional[typing.Sequence[typing.Callable]] = None,
         lifespan: typing.Optional[
             typing.Callable[["Starlette"], typing.AsyncContextManager]
         ] = None,
->>>>>>> ce0709d3
     ) -> None:
         # The lifespan context function is a newer style that replaces
         # on_startup / on_shutdown handlers. Use one or the other, not both.
