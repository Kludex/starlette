--- conflicted
+++ resolved
@@ -68,9 +68,6 @@
     def port(self) -> typing.Optional[int]:
         return self.components.port
 
-<<<<<<< HEAD
-    def replace_components(self, **kwargs: typing.Any) -> "URL":
-=======
     def replace(self, **kwargs: typing.Any) -> "URL":
         if "hostname" in kwargs or "port" in kwargs:
             hostname = kwargs.pop("hostname", self.hostname)
@@ -79,7 +76,6 @@
                 kwargs["netloc"] = hostname
             else:
                 kwargs["netloc"] = "%s:%d" % (hostname, port)
->>>>>>> 6f699f7c
         components = self.components._replace(**kwargs)
         return URL(components.geturl())
 
