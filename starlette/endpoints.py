import asyncio
import typing

from starlette.exceptions import HTTPException
from starlette.requests import Request
from starlette.websockets import WebSocket
from starlette.responses import Response, PlainTextResponse
from starlette.types import Receive, Send, Scope
<<<<<<< HEAD
import asyncio
import json
=======
>>>>>>> 29c53d5a


class HTTPEndpoint:
    def __init__(self, scope: Scope) -> None:
        self.scope = scope

    async def __call__(self, receive: Receive, send: Send) -> None:
        request = Request(self.scope, receive=receive)
        kwargs = self.scope.get("kwargs", {})
        response = await self.dispatch(request, **kwargs)
        await response(receive, send)

    async def dispatch(self, request: Request, **kwargs: typing.Any) -> Response:
        handler_name = "get" if request.method == "HEAD" else request.method.lower()
        handler = getattr(self, handler_name, self.method_not_allowed)
        if asyncio.iscoroutinefunction(handler):
            response = await handler(request, **kwargs)
        else:
            response = handler(request, **kwargs)
        return response

    async def method_not_allowed(
        self, request: Request, **kwargs: typing.Any
    ) -> Response:
        # If we're running inside a starlette application then raise an
        # exception, so that the configurable exception handler can deal with
        # returning the response. For plain ASGI apps, just return the response.
        if "app" in self.scope:
            raise HTTPException(status_code=405)
        return PlainTextResponse("Method Not Allowed", status_code=405)


class WebSocketEndpoint:

    encoding = None  # May be "text", "bytes", or "json".

    def __init__(self, scope: Scope):
        self.scope = scope

    async def __call__(self, receive: Receive, send: Send):
        websocket = WebSocket(self.scope, receive=receive, send=send)
        kwargs = self.scope.get("kwargs", {})
        await self.on_connect(websocket, **kwargs)

        close_code = None

        try:
            while True:
                message = await websocket.receive()
                if message["type"] == "websocket.receive":
                    data = await self.decode(websocket, message)
                    await self.on_receive(websocket, data)
                elif message["type"] == "websocket.disconnect":
                    close_code = message.get("code", 1000)
                    return
        finally:
            await self.on_disconnect(websocket, close_code)

    async def decode(self, websocket, message):

        if self.encoding == "text":
            if "text" not in message:
                await websocket.close(code=1003)
                raise RuntimeError("Expected text websocket messages, but got bytes")
            return message["text"]

        elif self.encoding == "bytes":
            if "bytes" not in message:
                await websocket.close(code=1003)
                raise RuntimeError("Expected bytes websocket messages, but got text")
            return message["bytes"]

        elif self.encoding == "json":
            if "bytes" not in message:
                await websocket.close(code=1003)
                raise RuntimeError(
                    "Expected JSON to be transferred as bytes websocket messages, but got text"
                )
            return json.loads(message["bytes"].decode("utf-8"))

        assert (
            self.encoding is None
        ), f"Unsupported 'encoding' attribute {self.encoding}"
        return message["text"] if "text" in message else message["bytes"]

    async def on_connect(self, websocket, **kwargs):
        """Override to handle an incoming websocket connection"""
        await websocket.accept()

    async def on_receive(self, websocket, data):
        """Override to handle an incoming websocket message"""

    async def on_disconnect(self, websocket, close_code):
        """Override to handle a disconnecting websocket"""<|MERGE_RESOLUTION|>--- conflicted
+++ resolved
@@ -1,16 +1,11 @@
 import asyncio
 import typing
-
+import json
 from starlette.exceptions import HTTPException
 from starlette.requests import Request
 from starlette.websockets import WebSocket
 from starlette.responses import Response, PlainTextResponse
 from starlette.types import Receive, Send, Scope
-<<<<<<< HEAD
-import asyncio
-import json
-=======
->>>>>>> 29c53d5a
 
 
 class HTTPEndpoint:
