import http
import typing
import warnings

<<<<<<< HEAD
from starlette._utils import iscoroutinefunction
from starlette.concurrency import run_in_threadpool
from starlette.requests import Request
from starlette.responses import PlainTextResponse, Response
from starlette.types import ASGIApp, Message, Receive, Scope, Send
=======
__all__ = ("HTTPException",)
>>>>>>> 14ef6bbb


class HTTPException(Exception):
    def __init__(
        self,
        status_code: int,
        detail: typing.Optional[str] = None,
        headers: typing.Optional[dict] = None,
    ) -> None:
        if detail is None:
            detail = http.HTTPStatus(status_code).phrase
        self.status_code = status_code
        self.detail = detail
        self.headers = headers

    def __repr__(self) -> str:
        class_name = self.__class__.__name__
        return f"{class_name}(status_code={self.status_code!r}, detail={self.detail!r})"


__deprecated__ = "ExceptionMiddleware"


def __getattr__(name: str) -> typing.Any:  # pragma: no cover
    if name == __deprecated__:
        from starlette.middleware.exceptions import ExceptionMiddleware

        warnings.warn(
            f"{__deprecated__} is deprecated on `starlette.exceptions`. "
            f"Import it from `starlette.middleware.exceptions` instead.",
            category=DeprecationWarning,
            stacklevel=3,
        )
        return ExceptionMiddleware
    raise AttributeError(f"module '{__name__}' has no attribute '{name}'")

<<<<<<< HEAD
            request = Request(scope, receive=receive)
            if iscoroutinefunction(handler):
                response = await handler(request, exc)
            else:
                response = await run_in_threadpool(handler, request, exc)
            await response(scope, receive, sender)
=======
>>>>>>> 14ef6bbb

def __dir__() -> typing.List[str]:
    return sorted(list(__all__) + [__deprecated__])  # pragma: no cover<|MERGE_RESOLUTION|>--- conflicted
+++ resolved
@@ -2,15 +2,7 @@
 import typing
 import warnings
 
-<<<<<<< HEAD
-from starlette._utils import iscoroutinefunction
-from starlette.concurrency import run_in_threadpool
-from starlette.requests import Request
-from starlette.responses import PlainTextResponse, Response
-from starlette.types import ASGIApp, Message, Receive, Scope, Send
-=======
 __all__ = ("HTTPException",)
->>>>>>> 14ef6bbb
 
 
 class HTTPException(Exception):
@@ -47,15 +39,6 @@
         return ExceptionMiddleware
     raise AttributeError(f"module '{__name__}' has no attribute '{name}'")
 
-<<<<<<< HEAD
-            request = Request(scope, receive=receive)
-            if iscoroutinefunction(handler):
-                response = await handler(request, exc)
-            else:
-                response = await run_in_threadpool(handler, request, exc)
-            await response(scope, receive, sender)
-=======
->>>>>>> 14ef6bbb
 
 def __dir__() -> typing.List[str]:
     return sorted(list(__all__) + [__deprecated__])  # pragma: no cover