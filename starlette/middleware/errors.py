--- conflicted
+++ resolved
@@ -3,11 +3,8 @@
 import traceback
 import typing
 
-<<<<<<< HEAD
 from starlette import status
-=======
 from starlette._utils import is_async_callable
->>>>>>> f6ea760a
 from starlette.concurrency import run_in_threadpool
 from starlette.requests import Request
 from starlette.responses import HTMLResponse, PlainTextResponse, Response
@@ -166,7 +163,6 @@
         try:
             await self.app(scope, receive, _send)
         except Exception as exc:
-<<<<<<< HEAD
             if scope["type"] == "http":
                 request = Request(scope)
                 if self.debug:
@@ -175,22 +171,9 @@
                 elif self.handler is None:
                     # Use our default 500 error handler.
                     response = self.error_response(request, exc)
-=======
-            request = Request(scope)
-            if self.debug:
-                # In debug mode, return traceback responses.
-                response = self.debug_response(request, exc)
-            elif self.handler is None:
-                # Use our default 500 error handler.
-                response = self.error_response(request, exc)
-            else:
-                # Use an installed 500 error handler.
-                if is_async_callable(self.handler):
-                    response = await self.handler(request, exc)
->>>>>>> f6ea760a
                 else:
                     # Use an installed 500 error handler.
-                    if asyncio.iscoroutinefunction(self.handler):
+                    if is_async_callable(self.handler):
                         response = await self.handler(request, exc)
                     else:
                         response = await run_in_threadpool(self.handler, request, exc)
