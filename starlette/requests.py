--- conflicted
+++ resolved
@@ -1,15 +1,9 @@
 import typing
 import json
 from collections.abc import Mapping
-from urllib.parse import unquote
-<<<<<<< HEAD
-import json
 import http.cookies
-=======
-
 from starlette.datastructures import URL, Headers, QueryParams
 from starlette.types import Scope, Receive
->>>>>>> 67fd28ad
 
 
 class ClientDisconnect(Exception):
@@ -56,9 +50,8 @@
             self._query_params = QueryParams(query_string)
         return self._query_params
 
-<<<<<<< HEAD
     @property
-    def cookies(self) -> dict:
+    def cookies(self) -> typing.Dict[str, str]:
         if self._cookies is None:
             self._cookies = {}
             cookie_header = self.headers.get("cookie")
@@ -69,13 +62,10 @@
                     self._cookies[key] = morsel.value
         return self._cookies
 
-    def get_cookie(self, key):
+    def get_cookie(self, key) -> typing.Union[str, None]:
         return self.cookies.get(key, None)
 
-    async def stream(self):
-=======
     async def stream(self) -> typing.AsyncGenerator[bytes, None]:
->>>>>>> 67fd28ad
         if hasattr(self, "_body"):
             yield self._body
             return
