from __future__ import annotations

import json
import typing
from http import cookies as http_cookies

import anyio

from starlette._utils import AwaitableOrContextManager, AwaitableOrContextManagerWrapper
from starlette.datastructures import URL, Address, FormData, Headers, QueryParams, State
from starlette.exceptions import HTTPException
from starlette.formparsers import FormParser, MultiPartException, MultiPartParser
from starlette.types import Message, Receive, Scope, Send

if typing.TYPE_CHECKING:
    from python_multipart.multipart import parse_options_header

    from starlette.applications import Starlette
    from starlette.routing import Router
else:
    try:
        try:
            from python_multipart.multipart import parse_options_header
        except ModuleNotFoundError:  # pragma: no cover
            from multipart.multipart import parse_options_header
    except ModuleNotFoundError:  # pragma: no cover
        parse_options_header = None


SERVER_PUSH_HEADERS_TO_COPY = {
    "accept",
    "accept-encoding",
    "accept-language",
    "cache-control",
    "user-agent",
}


def cookie_parser(cookie_string: str) -> dict[str, str]:
    """
    This function parses a ``Cookie`` HTTP header into a dict of key/value pairs.

    It attempts to mimic browser cookie parsing behavior: browsers and web servers
    frequently disregard the spec (RFC 6265) when setting and reading cookies,
    so we attempt to suit the common scenarios here.

    This function has been adapted from Django 3.1.0.
    Note: we are explicitly _NOT_ using `SimpleCookie.load` because it is based
    on an outdated spec and will fail on lots of input we want to support
    """
    cookie_dict: dict[str, str] = {}
    for chunk in cookie_string.split(";"):
        if "=" in chunk:
            key, val = chunk.split("=", 1)
        else:
            # Assume an empty name per
            # https://bugzilla.mozilla.org/show_bug.cgi?id=169091
            key, val = "", chunk
        key, val = key.strip(), val.strip()
        if key or val:
            # unquote using Python's algorithm.
            cookie_dict[key] = http_cookies._unquote(val)
    return cookie_dict


class ClientDisconnect(Exception):
    pass


class HTTPConnection(typing.Mapping[str, typing.Any]):
    """
    A base class for incoming HTTP connections, that is used to provide
    any functionality that is common to both `Request` and `WebSocket`.
    """

    def __init__(self, scope: Scope, receive: Receive | None = None) -> None:
        assert scope["type"] in ("http", "websocket")
        self.scope = scope

    def __getitem__(self, key: str) -> typing.Any:
        return self.scope[key]

    def __iter__(self) -> typing.Iterator[str]:
        return iter(self.scope)

    def __len__(self) -> int:
        return len(self.scope)

    # Don't use the `abc.Mapping.__eq__` implementation.
    # Connection instances should never be considered equal
    # unless `self is other`.
    __eq__ = object.__eq__
    __hash__ = object.__hash__

    @property
    def app(self) -> typing.Any:
        return self.scope["app"]

    @property
    def url(self) -> URL:
        if not hasattr(self, "_url"):  # pragma: no branch
            self._url = URL(scope=self.scope)
        return self._url

    @property
    def base_url(self) -> URL:
        if not hasattr(self, "_base_url"):
            base_url_scope = dict(self.scope)
            # This is used by request.url_for, it might be used inside a Mount which
            # would have its own child scope with its own root_path, but the base URL
            # for url_for should still be the top level app root path.
            app_root_path = base_url_scope.get("app_root_path", base_url_scope.get("root_path", ""))
            path = app_root_path
            if not path.endswith("/"):
                path += "/"
            base_url_scope["path"] = path
            base_url_scope["query_string"] = b""
            base_url_scope["root_path"] = app_root_path
            self._base_url = URL(scope=base_url_scope)
        return self._base_url

    @property
    def headers(self) -> Headers:
        if not hasattr(self, "_headers"):
            self._headers = Headers(scope=self.scope)
        return self._headers

    @property
    def query_params(self) -> QueryParams:
        if not hasattr(self, "_query_params"):  # pragma: no branch
            self._query_params = QueryParams(self.scope["query_string"])
        return self._query_params

    @property
    def path_params(self) -> dict[str, typing.Any]:
        return self.scope.get("path_params", {})

    @property
    def cookies(self) -> dict[str, str]:
        if not hasattr(self, "_cookies"):
            cookies: dict[str, str] = {}
            cookie_header = self.headers.get("cookie")

            if cookie_header:
                cookies = cookie_parser(cookie_header)
            self._cookies = cookies
        return self._cookies

    @property
    def client(self) -> Address | None:
        # client is a 2 item tuple of (host, port), None if missing
        host_port = self.scope.get("client")
        if host_port is not None:
            return Address(*host_port)
        return None

    @property
    def session(self) -> dict[str, typing.Any]:
        assert "session" in self.scope, "SessionMiddleware must be installed to access request.session"
        return self.scope["session"]  # type: ignore[no-any-return]

    @property
    def auth(self) -> typing.Any:
        assert "auth" in self.scope, "AuthenticationMiddleware must be installed to access request.auth"
        return self.scope["auth"]

    @property
    def user(self) -> typing.Any:
        assert "user" in self.scope, "AuthenticationMiddleware must be installed to access request.user"
        return self.scope["user"]

    @property
    def state(self) -> State:
        if not hasattr(self, "_state"):
            # Ensure 'state' has an empty dict if it's not already populated.
            self.scope.setdefault("state", {})
            # Create a state instance with a reference to the dict in which it should
            # store info
            self._state = State(self.scope["state"])
        return self._state

    def url_for(self, name: str, /, **path_params: typing.Any) -> URL:
        url_path_provider: Router | Starlette | None = self.scope.get("router") or self.scope.get("app")
        if url_path_provider is None:
            raise RuntimeError("The `url_for` method can only be used inside a Starlette application or with a router.")
        url_path = url_path_provider.url_path_for(name, **path_params)
        return url_path.make_absolute_url(base_url=self.base_url)


async def empty_receive() -> typing.NoReturn:
    raise RuntimeError("Receive channel has not been made available")


async def empty_send(message: Message) -> typing.NoReturn:
    raise RuntimeError("Send channel has not been made available")


class Request(HTTPConnection):
    _form: FormData | None

    def __init__(self, scope: Scope, receive: Receive = empty_receive, send: Send = empty_send):
        super().__init__(scope)
        assert scope["type"] == "http"
        self._receive = receive
        self._send = send
        self._stream_consumed = False
        self._is_disconnected = False
        self._form = None

    @property
    def method(self) -> str:
        return typing.cast(str, self.scope["method"])

    @property
    def receive(self) -> Receive:
        return self._receive

    async def stream(self) -> typing.AsyncGenerator[bytes, None]:
        if hasattr(self, "_body"):
            yield self._body
            yield b""
            return
        if self._stream_consumed:
            raise RuntimeError("Stream consumed")
        while not self._stream_consumed:
            message = await self._receive()
            if message["type"] == "http.request":
                body = message.get("body", b"")
                if not message.get("more_body", False):
                    self._stream_consumed = True
                if body:
                    yield body
            elif message["type"] == "http.disconnect":  # pragma: no branch
                self._is_disconnected = True
                raise ClientDisconnect()
        yield b""

    async def body(self) -> bytes:
        if not hasattr(self, "_body"):
            chunks: list[bytes] = []
            async for chunk in self.stream():
                chunks.append(chunk)
            self._body = b"".join(chunks)
        return self._body

    async def json(self) -> typing.Any:
        if not hasattr(self, "_json"):  # pragma: no branch
            body = await self.body()
            self._json = json.loads(body)
        return self._json

    async def _get_form(
        self,
        *,
        max_files: int | float = 1000,
        max_fields: int | float = 1000,
<<<<<<< HEAD
        max_field_size: int | float | None,
        max_file_mem_size: int | float | None,
        max_file_disk_size: int | float | None,
    ) -> FormData:
        if self._form is None:
            assert (
                parse_options_header is not None
            ), "The `python-multipart` library must be installed to use form parsing."
=======
        max_part_size: int = 1024 * 1024,
    ) -> FormData:
        if self._form is None:  # pragma: no branch
            assert parse_options_header is not None, (
                "The `python-multipart` library must be installed to use form parsing."
            )
>>>>>>> a404872b
            content_type_header = self.headers.get("Content-Type")
            content_type: bytes
            content_type, _ = parse_options_header(content_type_header)
            if content_type == b"multipart/form-data":
                try:
                    multipart_parser = MultiPartParser(
                        self.headers,
                        self.stream(),
                        max_files=max_files,
                        max_fields=max_fields,
<<<<<<< HEAD
                        max_field_size=max_field_size,
                        max_file_mem_size=max_file_mem_size,
                        max_file_disk_size=max_file_disk_size,
=======
                        max_part_size=max_part_size,
>>>>>>> a404872b
                    )
                    self._form = await multipart_parser.parse()
                except MultiPartException as exc:
                    if "app" in self.scope:
                        raise HTTPException(status_code=400, detail=exc.message)
                    raise exc
            elif content_type == b"application/x-www-form-urlencoded":
                form_parser = FormParser(self.headers, self.stream())
                self._form = await form_parser.parse()
            else:
                self._form = FormData()
        return self._form

    def form(
        self,
        *,
        max_files: int | float = 1000,
        max_fields: int | float = 1000,
<<<<<<< HEAD
        max_field_size: int | float | None = None,
        max_file_mem_size: int | float | None = None,
        max_file_disk_size: int | float | None = None,
    ) -> AwaitableOrContextManager[FormData]:
        """
        Return a FormData instance, representing the form data in the request.

        :param max_files: The maximum number of files that can be parsed.
        :param max_fields: The maximum number of fields that can be parsed.
        :param max_field_size: The maximum size of each field part in bytes.
        :param max_file_mem_size: The maximum memory size for each file part in bytes.
        :param max_file_disk_size: The maximum disk size for each file part in bytes.
            https://docs.python.org/3/library/tempfile.html#tempfile.SpooledTemporaryFile
        """
        return AwaitableOrContextManagerWrapper(
            self._get_form(
                max_files=max_files,
                max_fields=max_fields,
                max_field_size=max_field_size,
                max_file_mem_size=max_file_mem_size,
                max_file_disk_size=max_file_disk_size,
            )
=======
        max_part_size: int = 1024 * 1024,
    ) -> AwaitableOrContextManager[FormData]:
        return AwaitableOrContextManagerWrapper(
            self._get_form(max_files=max_files, max_fields=max_fields, max_part_size=max_part_size)
>>>>>>> a404872b
        )

    async def close(self) -> None:
        if self._form is not None:  # pragma: no branch
            await self._form.close()

    async def is_disconnected(self) -> bool:
        if not self._is_disconnected:
            message: Message = {}

            # If message isn't immediately available, move on
            with anyio.CancelScope() as cs:
                cs.cancel()
                message = await self._receive()

            if message.get("type") == "http.disconnect":
                self._is_disconnected = True

        return self._is_disconnected

    async def send_push_promise(self, path: str) -> None:
        if "http.response.push" in self.scope.get("extensions", {}):
            raw_headers: list[tuple[bytes, bytes]] = []
            for name in SERVER_PUSH_HEADERS_TO_COPY:
                for value in self.headers.getlist(name):
                    raw_headers.append((name.encode("latin-1"), value.encode("latin-1")))
            await self._send({"type": "http.response.push", "path": path, "headers": raw_headers})<|MERGE_RESOLUTION|>--- conflicted
+++ resolved
@@ -254,23 +254,12 @@
         *,
         max_files: int | float = 1000,
         max_fields: int | float = 1000,
-<<<<<<< HEAD
-        max_field_size: int | float | None,
-        max_file_mem_size: int | float | None,
-        max_file_disk_size: int | float | None,
-    ) -> FormData:
-        if self._form is None:
-            assert (
-                parse_options_header is not None
-            ), "The `python-multipart` library must be installed to use form parsing."
-=======
         max_part_size: int = 1024 * 1024,
     ) -> FormData:
         if self._form is None:  # pragma: no branch
             assert parse_options_header is not None, (
                 "The `python-multipart` library must be installed to use form parsing."
             )
->>>>>>> a404872b
             content_type_header = self.headers.get("Content-Type")
             content_type: bytes
             content_type, _ = parse_options_header(content_type_header)
@@ -281,13 +270,7 @@
                         self.stream(),
                         max_files=max_files,
                         max_fields=max_fields,
-<<<<<<< HEAD
-                        max_field_size=max_field_size,
-                        max_file_mem_size=max_file_mem_size,
-                        max_file_disk_size=max_file_disk_size,
-=======
                         max_part_size=max_part_size,
->>>>>>> a404872b
                     )
                     self._form = await multipart_parser.parse()
                 except MultiPartException as exc:
@@ -306,35 +289,10 @@
         *,
         max_files: int | float = 1000,
         max_fields: int | float = 1000,
-<<<<<<< HEAD
-        max_field_size: int | float | None = None,
-        max_file_mem_size: int | float | None = None,
-        max_file_disk_size: int | float | None = None,
-    ) -> AwaitableOrContextManager[FormData]:
-        """
-        Return a FormData instance, representing the form data in the request.
-
-        :param max_files: The maximum number of files that can be parsed.
-        :param max_fields: The maximum number of fields that can be parsed.
-        :param max_field_size: The maximum size of each field part in bytes.
-        :param max_file_mem_size: The maximum memory size for each file part in bytes.
-        :param max_file_disk_size: The maximum disk size for each file part in bytes.
-            https://docs.python.org/3/library/tempfile.html#tempfile.SpooledTemporaryFile
-        """
-        return AwaitableOrContextManagerWrapper(
-            self._get_form(
-                max_files=max_files,
-                max_fields=max_fields,
-                max_field_size=max_field_size,
-                max_file_mem_size=max_file_mem_size,
-                max_file_disk_size=max_file_disk_size,
-            )
-=======
         max_part_size: int = 1024 * 1024,
     ) -> AwaitableOrContextManager[FormData]:
         return AwaitableOrContextManagerWrapper(
             self._get_form(max_files=max_files, max_fields=max_fields, max_part_size=max_part_size)
->>>>>>> a404872b
         )
 
     async def close(self) -> None:
