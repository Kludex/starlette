--- conflicted
+++ resolved
@@ -3,11 +3,8 @@
 from mimetypes import guess_type
 from starlette.datastructures import MutableHeaders
 from starlette.types import Receive, Send
-<<<<<<< HEAD
 from starlette.utils import encode_json
-=======
 from urllib.parse import quote_plus
->>>>>>> 0b4acd44
 import aiofiles
 import hashlib
 import os
