import hashlib
import http.cookies
import inspect
import json
import os
import stat
import typing
from email.utils import formatdate
from mimetypes import guess_type
from urllib.parse import quote, quote_plus

from starlette.background import BackgroundTask
from starlette.concurrency import iterate_in_threadpool
from starlette.datastructures import URL, MutableHeaders
from starlette.types import Receive, Scope, Send

# Workaround for adding samesite support to pre 3.8 python
http.cookies.Morsel._reserved["samesite"] = "SameSite"  # type: ignore

try:
    import aiofiles
    from aiofiles.os import stat as aio_stat
except ImportError:  # pragma: nocover
    aiofiles = None
    aio_stat = None

try:
    import ujson
except ImportError:  # pragma: nocover
    ujson = None  # type: ignore


class Response:
    media_type = None
    charset = "utf-8"

    def __init__(
        self,
        content: typing.Any = None,
        status_code: int = 200,
        headers: dict = None,
        media_type: str = None,
        background: BackgroundTask = None,
    ) -> None:
        self.body = self.render(content)
        self.status_code = status_code
        if media_type is not None:
            self.media_type = media_type
        self.background = background
        self.init_headers(headers)

    def render(self, content: typing.Any) -> bytes:
        if content is None:
            return b""
        if isinstance(content, bytes):
            return content
        return content.encode(self.charset)

    def init_headers(self, headers: typing.Mapping[str, str] = None) -> None:
        if headers is None:
            raw_headers = []  # type: typing.List[typing.Tuple[bytes, bytes]]
            populate_content_length = True
            populate_content_type = True
        else:
            raw_headers = [
                (k.lower().encode("latin-1"), v.encode("latin-1"))
                for k, v in headers.items()
            ]
            keys = [h[0] for h in raw_headers]
            populate_content_length = b"content-length" not in keys
            populate_content_type = b"content-type" not in keys

        body = getattr(self, "body", b"")
        if body and populate_content_length:
            content_length = str(len(body))
            raw_headers.append((b"content-length", content_length.encode("latin-1")))

        content_type = self.media_type
        if content_type is not None and populate_content_type:
            if content_type.startswith("text/"):
                content_type += "; charset=" + self.charset
            raw_headers.append((b"content-type", content_type.encode("latin-1")))

        self.raw_headers = raw_headers

    @property
    def headers(self) -> MutableHeaders:
        if not hasattr(self, "_headers"):
            self._headers = MutableHeaders(raw=self.raw_headers)
        return self._headers

    def set_cookie(
        self,
        key: str,
        value: str = "",
        max_age: int = None,
        expires: int = None,
        path: str = "/",
        domain: str = None,
        secure: bool = False,
        httponly: bool = False,
<<<<<<< HEAD
        samesite: str = "lax",
=======
        samesite: str = None,
>>>>>>> e6f63d9d
    ) -> None:
        cookie = http.cookies.SimpleCookie()  # type: http.cookies.BaseCookie
        cookie[key] = value
        if max_age is not None:
            cookie[key]["max-age"] = max_age
        if expires is not None:
            cookie[key]["expires"] = expires
        if path is not None:
            cookie[key]["path"] = path
        if domain is not None:
            cookie[key]["domain"] = domain
        if secure:
            cookie[key]["secure"] = True
        if httponly:
            cookie[key]["httponly"] = True
        if samesite is not None:
<<<<<<< HEAD
            assert samesite.lower() in ["strict", "lax", "none"], "samesite must be either 'strict', 'lax' or 'none'"

            cookie[key]["samesite"] = samesite
=======
            cookie[key]["samesite"] = samesite

>>>>>>> e6f63d9d
        cookie_val = cookie.output(header="").strip()
        self.raw_headers.append((b"set-cookie", cookie_val.encode("latin-1")))

    def delete_cookie(self, key: str, path: str = "/", domain: str = None) -> None:
        self.set_cookie(key, expires=0, max_age=0, path=path, domain=domain)

    async def __call__(self, scope: Scope, receive: Receive, send: Send) -> None:
        await send(
            {
                "type": "http.response.start",
                "status": self.status_code,
                "headers": self.raw_headers,
            }
        )
        await send({"type": "http.response.body", "body": self.body})

        if self.background is not None:
            await self.background()


class HTMLResponse(Response):
    media_type = "text/html"


class PlainTextResponse(Response):
    media_type = "text/plain"


class JSONResponse(Response):
    media_type = "application/json"

    def render(self, content: typing.Any) -> bytes:
        return json.dumps(
            content,
            ensure_ascii=False,
            allow_nan=False,
            indent=None,
            separators=(",", ":"),
        ).encode("utf-8")


class UJSONResponse(JSONResponse):
    media_type = "application/json"

    def render(self, content: typing.Any) -> bytes:
        assert ujson is not None, "ujson must be installed to use UJSONResponse"
        return ujson.dumps(content, ensure_ascii=False).encode("utf-8")


class RedirectResponse(Response):
    def __init__(
        self, url: typing.Union[str, URL], status_code: int = 307, headers: dict = None
    ) -> None:
        super().__init__(content=b"", status_code=status_code, headers=headers)
        self.headers["location"] = quote_plus(str(url), safe=":/%#?&=@[]!$&'()*+,;")


class StreamingResponse(Response):
    def __init__(
        self,
        content: typing.Any,
        status_code: int = 200,
        headers: dict = None,
        media_type: str = None,
        background: BackgroundTask = None,
    ) -> None:
        if inspect.isasyncgen(content):
            self.body_iterator = content
        else:
            self.body_iterator = iterate_in_threadpool(content)
        self.status_code = status_code
        self.media_type = self.media_type if media_type is None else media_type
        self.background = background
        self.init_headers(headers)

    async def __call__(self, scope: Scope, receive: Receive, send: Send) -> None:
        await send(
            {
                "type": "http.response.start",
                "status": self.status_code,
                "headers": self.raw_headers,
            }
        )
        async for chunk in self.body_iterator:
            if not isinstance(chunk, bytes):
                chunk = chunk.encode(self.charset)
            await send({"type": "http.response.body", "body": chunk, "more_body": True})
        await send({"type": "http.response.body", "body": b"", "more_body": False})

        if self.background is not None:
            await self.background()


class FileResponse(Response):
    chunk_size = 4096

    def __init__(
        self,
        path: str,
        status_code: int = 200,
        headers: dict = None,
        media_type: str = None,
        background: BackgroundTask = None,
        filename: str = None,
        stat_result: os.stat_result = None,
        method: str = None,
    ) -> None:
        assert aiofiles is not None, "'aiofiles' must be installed to use FileResponse"
        self.path = path
        self.status_code = status_code
        self.filename = filename
        self.send_header_only = method is not None and method.upper() == "HEAD"
        if media_type is None:
            media_type = guess_type(filename or path)[0] or "text/plain"
        self.media_type = media_type
        self.background = background
        self.init_headers(headers)
        if self.filename is not None:
            content_disposition_filename = quote(self.filename)
            if content_disposition_filename != self.filename:
                content_disposition = "attachment; filename*=utf-8''{}".format(
                    content_disposition_filename
                )
            else:
                content_disposition = 'attachment; filename="{}"'.format(self.filename)
            self.headers.setdefault("content-disposition", content_disposition)
        self.stat_result = stat_result
        if stat_result is not None:
            self.set_stat_headers(stat_result)

    def set_stat_headers(self, stat_result: os.stat_result) -> None:
        content_length = str(stat_result.st_size)
        last_modified = formatdate(stat_result.st_mtime, usegmt=True)
        etag_base = str(stat_result.st_mtime) + "-" + str(stat_result.st_size)
        etag = hashlib.md5(etag_base.encode()).hexdigest()

        self.headers.setdefault("content-length", content_length)
        self.headers.setdefault("last-modified", last_modified)
        self.headers.setdefault("etag", etag)

    async def __call__(self, scope: Scope, receive: Receive, send: Send) -> None:
        if self.stat_result is None:
            try:
                stat_result = await aio_stat(self.path)
                self.set_stat_headers(stat_result)
            except FileNotFoundError:
                raise RuntimeError(f"File at path {self.path} does not exist.")
            else:
                mode = stat_result.st_mode
                if not stat.S_ISREG(mode):
                    raise RuntimeError(f"File at path {self.path} is not a file.")
        await send(
            {
                "type": "http.response.start",
                "status": self.status_code,
                "headers": self.raw_headers,
            }
        )
        if self.send_header_only:
            await send({"type": "http.response.body"})
        else:
            async with aiofiles.open(self.path, mode="rb") as file:
                more_body = True
                while more_body:
                    chunk = await file.read(self.chunk_size)
                    more_body = len(chunk) == self.chunk_size
                    await send(
                        {
                            "type": "http.response.body",
                            "body": chunk,
                            "more_body": more_body,
                        }
                    )
        if self.background is not None:
            await self.background()<|MERGE_RESOLUTION|>--- conflicted
+++ resolved
@@ -99,11 +99,7 @@
         domain: str = None,
         secure: bool = False,
         httponly: bool = False,
-<<<<<<< HEAD
         samesite: str = "lax",
-=======
-        samesite: str = None,
->>>>>>> e6f63d9d
     ) -> None:
         cookie = http.cookies.SimpleCookie()  # type: http.cookies.BaseCookie
         cookie[key] = value
@@ -120,14 +116,12 @@
         if httponly:
             cookie[key]["httponly"] = True
         if samesite is not None:
-<<<<<<< HEAD
-            assert samesite.lower() in ["strict", "lax", "none"], "samesite must be either 'strict', 'lax' or 'none'"
-
+            assert samesite.lower() in [
+                "strict",
+                "lax",
+                "none",
+            ], "samesite must be either 'strict', 'lax' or 'none'"
             cookie[key]["samesite"] = samesite
-=======
-            cookie[key]["samesite"] = samesite
-
->>>>>>> e6f63d9d
         cookie_val = cookie.output(header="").strip()
         self.raw_headers.append((b"set-cookie", cookie_val.encode("latin-1")))
 
