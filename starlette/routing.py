import asyncio
import inspect
import re
import traceback
import typing
from enum import Enum

from starlette.concurrency import run_in_threadpool
from starlette.convertors import CONVERTOR_TYPES, Convertor
from starlette.datastructures import URL, Headers, URLPath
from starlette.exceptions import HTTPException
from starlette.requests import Request
from starlette.responses import PlainTextResponse, RedirectResponse
from starlette.types import ASGIApp, Receive, Scope, Send
from starlette.websockets import WebSocket, WebSocketClose


class NoMatchFound(Exception):
    """
    Raised by `.url_for(name, **path_params)` and `.url_path_for(name, **path_params)`
    if no matching route exists.
    """


class Match(Enum):
    NONE = 0
    PARTIAL = 1
    FULL = 2


def request_response(func: typing.Callable) -> ASGIApp:
    """
    Takes a function or coroutine `func(request) -> response`,
    and returns an ASGI application.
    """
    is_coroutine = asyncio.iscoroutinefunction(func)

    async def app(scope: Scope, receive: Receive, send: Send) -> None:
        request = Request(scope, receive=receive, send=send)
        if is_coroutine:
            response = await func(request)
        else:
            response = await run_in_threadpool(func, request)
        await response(scope, receive, send)

    return app


def websocket_session(func: typing.Callable) -> ASGIApp:
    """
    Takes a coroutine `func(session)`, and returns an ASGI application.
    """
    # assert asyncio.iscoroutinefunction(func), "WebSocket endpoints must be async"

    async def app(scope: Scope, receive: Receive, send: Send) -> None:
        session = WebSocket(scope, receive=receive, send=send)
        await func(session)

    return app


def get_name(endpoint: typing.Callable) -> str:
    if inspect.isfunction(endpoint) or inspect.isclass(endpoint):
        return endpoint.__name__
    return endpoint.__class__.__name__


def replace_params(
    path: str,
    param_convertors: typing.Dict[str, Convertor],
    path_params: typing.Dict[str, str],
) -> typing.Tuple[str, dict]:
    for key, value in list(path_params.items()):
        if "{" + key + "}" in path:
            convertor = param_convertors[key]
            value = convertor.to_string(value)
            path = path.replace("{" + key + "}", value)
            path_params.pop(key)
    return path, path_params


# Match parameters in URL paths, eg. '{param}', and '{param:int}'
PARAM_REGEX = re.compile("{([a-zA-Z_][a-zA-Z0-9_]*)(:[a-zA-Z_][a-zA-Z0-9_]*)?}")


def compile_path(
    path: str,
) -> typing.Tuple[typing.Pattern, str, typing.Dict[str, Convertor]]:
    """
    Given a path string, like: "/{username:str}", return a three-tuple
    of (regex, format, {param_name:convertor}).

    regex:      "/(?P<username>[^/]+)"
    format:     "/{username}"
    convertors: {"username": StringConvertor()}
    """
    path_regex = "^"
    path_format = ""

    idx = 0
    param_convertors = {}
    for match in PARAM_REGEX.finditer(path):
        param_name, convertor_type = match.groups("str")
        convertor_type = convertor_type.lstrip(":")
        assert (
            convertor_type in CONVERTOR_TYPES
        ), f"Unknown path convertor '{convertor_type}'"
        convertor = CONVERTOR_TYPES[convertor_type]

        path_regex += path[idx : match.start()]
        path_regex += f"(?P<{param_name}>{convertor.regex})"

        path_format += path[idx : match.start()]
        path_format += "{%s}" % param_name

        param_convertors[param_name] = convertor

        idx = match.end()

    path_regex += path[idx:] + "$"
    path_format += path[idx:]

    return re.compile(path_regex), path_format, param_convertors


class BaseRoute:
    def matches(self, scope: Scope) -> typing.Tuple[Match, Scope]:
        raise NotImplementedError()  # pragma: no cover

    def url_path_for(self, name: str, **path_params: str) -> URLPath:
        raise NotImplementedError()  # pragma: no cover

    async def handle(self, scope: Scope, receive: Receive, send: Send) -> None:
        raise NotImplementedError()  # pragma: no cover

    async def __call__(self, scope: Scope, receive: Receive, send: Send) -> None:
        """
        A route may be used in isolation as a stand-alone ASGI app.
        This is a somewhat contrived case, as they'll almost always be used
        within a Router, but could be useful for some tooling and minimal apps.
        """
        match, child_scope = self.matches(scope)
        if match == Match.NONE:
            if scope["type"] == "http":
                response = PlainTextResponse("Not Found", status_code=404)
                await response(scope, receive, send)
            elif scope["type"] == "websocket":
                websocket_close = WebSocketClose()
                await websocket_close(scope, receive, send)
            return

        scope.update(child_scope)
        await self.handle(scope, receive, send)


class Route(BaseRoute):
    def __init__(
        self,
        path: str,
        endpoint: typing.Callable,
        *,
        methods: typing.List[str] = None,
        name: str = None,
        include_in_schema: bool = True,
    ) -> None:
        assert path.startswith("/"), "Routed paths must start with '/'"
        self.path = path
        self.endpoint = endpoint
        self.name = get_name(endpoint) if name is None else name
        self.include_in_schema = include_in_schema

        if inspect.isfunction(endpoint) or inspect.ismethod(endpoint):
            # Endpoint is function or method. Treat it as `func(request) -> response`.
            self.app = request_response(endpoint)
            if methods is None:
                methods = ["GET"]
        else:
            # Endpoint is a class. Treat it as ASGI.
            self.app = endpoint

        if methods is None:
            self.methods = None
        else:
            self.methods = set(method.upper() for method in methods)
            if "GET" in self.methods:
                self.methods.add("HEAD")

        self.path_regex, self.path_format, self.param_convertors = compile_path(path)

    def matches(self, scope: Scope) -> typing.Tuple[Match, Scope]:
        if scope["type"] == "http":
            match = self.path_regex.match(scope["path"])
            if match:
                matched_params = match.groupdict()
                for key, value in matched_params.items():
                    matched_params[key] = self.param_convertors[key].convert(value)
                path_params = dict(scope.get("path_params", {}))
                path_params.update(matched_params)
                child_scope = {"endpoint": self.endpoint, "path_params": path_params}
                if self.methods and scope["method"] not in self.methods:
                    return Match.PARTIAL, child_scope
                else:
                    return Match.FULL, child_scope
        return Match.NONE, {}

    def url_path_for(self, name: str, **path_params: str) -> URLPath:
        seen_params = set(path_params.keys())
        expected_params = set(self.param_convertors.keys())

        if name != self.name or seen_params != expected_params:
            raise NoMatchFound()

        path, remaining_params = replace_params(
            self.path_format, self.param_convertors, path_params
        )
        assert not remaining_params
        return URLPath(path=path, protocol="http")

    async def handle(self, scope: Scope, receive: Receive, send: Send) -> None:
        if self.methods and scope["method"] not in self.methods:
            if "app" in scope:
                raise HTTPException(status_code=405)
            else:
                response = PlainTextResponse("Method Not Allowed", status_code=405)
            await response(scope, receive, send)
        else:
            await self.app(scope, receive, send)

    def __eq__(self, other: typing.Any) -> bool:
        return (
            isinstance(other, Route)
            and self.path == other.path
            and self.endpoint == other.endpoint
            and self.methods == other.methods
        )


class WebSocketRoute(BaseRoute):
    def __init__(
        self, path: str, endpoint: typing.Callable, *, name: str = None
    ) -> None:
        assert path.startswith("/"), "Routed paths must start with '/'"
        self.path = path
        self.endpoint = endpoint
        self.name = get_name(endpoint) if name is None else name

        if inspect.isfunction(endpoint) or inspect.ismethod(endpoint):
            # Endpoint is function or method. Treat it as `func(websocket)`.
            self.app = websocket_session(endpoint)
        else:
            # Endpoint is a class. Treat it as ASGI.
            self.app = endpoint

        self.path_regex, self.path_format, self.param_convertors = compile_path(path)

    def matches(self, scope: Scope) -> typing.Tuple[Match, Scope]:
        if scope["type"] == "websocket":
            match = self.path_regex.match(scope["path"])
            if match:
                matched_params = match.groupdict()
                for key, value in matched_params.items():
                    matched_params[key] = self.param_convertors[key].convert(value)
                path_params = dict(scope.get("path_params", {}))
                path_params.update(matched_params)
                child_scope = {"endpoint": self.endpoint, "path_params": path_params}
                return Match.FULL, child_scope
        return Match.NONE, {}

    def url_path_for(self, name: str, **path_params: str) -> URLPath:
        seen_params = set(path_params.keys())
        expected_params = set(self.param_convertors.keys())

        if name != self.name or seen_params != expected_params:
            raise NoMatchFound()

        path, remaining_params = replace_params(
            self.path_format, self.param_convertors, path_params
        )
        assert not remaining_params
        return URLPath(path=path, protocol="websocket")

    async def handle(self, scope: Scope, receive: Receive, send: Send) -> None:
        await self.app(scope, receive, send)

    def __eq__(self, other: typing.Any) -> bool:
        return (
            isinstance(other, WebSocketRoute)
            and self.path == other.path
            and self.endpoint == other.endpoint
        )


class Mount(BaseRoute):
    def __init__(
        self,
        path: str,
        app: ASGIApp = None,
        routes: typing.List[BaseRoute] = None,
        name: str = None,
    ) -> None:
        assert path == "" or path.startswith("/"), "Routed paths must start with '/'"
        assert (
            app is not None or routes is not None
        ), "Either 'app=...', or 'routes=' must be specified"
        self.path = path.rstrip("/")
        if app is not None:
            self.app = app  # type: ASGIApp
        else:
            self.app = Router(routes=routes)
        self.name = name
        self.path_regex, self.path_format, self.param_convertors = compile_path(
            self.path + "/{path:path}"
        )

    @property
    def routes(self) -> typing.List[BaseRoute]:
        return getattr(self.app, "routes", None)

    def matches(self, scope: Scope) -> typing.Tuple[Match, Scope]:
        if scope["type"] in ("http", "websocket"):
            path = scope["path"]
            match = self.path_regex.match(path)
            if match:
                matched_params = match.groupdict()
                for key, value in matched_params.items():
                    matched_params[key] = self.param_convertors[key].convert(value)
                remaining_path = "/" + matched_params.pop("path")
                matched_path = path[: -len(remaining_path)]
                path_params = dict(scope.get("path_params", {}))
                path_params.update(matched_params)
                root_path = scope.get("root_path", "")
                child_scope = {
                    "path_params": path_params,
                    "app_root_path": scope.get("app_root_path", root_path),
                    "root_path": root_path + matched_path,
                    "path": remaining_path,
                    "endpoint": self.app,
                }
                return Match.FULL, child_scope
        return Match.NONE, {}

    def url_path_for(self, name: str, **path_params: str) -> URLPath:
        if self.name is not None and name == self.name and "path" in path_params:
            # 'name' matches "<mount_name>".
            path_params["path"] = path_params["path"].lstrip("/")
            path, remaining_params = replace_params(
                self.path_format, self.param_convertors, path_params
            )
            if not remaining_params:
                return URLPath(path=path)
        elif self.name is None or name.startswith(self.name + ":"):
            if self.name is None:
                # No mount name.
                remaining_name = name
            else:
                # 'name' matches "<mount_name>:<child_name>".
                remaining_name = name[len(self.name) + 1 :]
            path_kwarg = path_params.get("path")
            path_params["path"] = ""
            path_prefix, remaining_params = replace_params(
                self.path_format, self.param_convertors, path_params
            )
            if path_kwarg is not None:
                remaining_params["path"] = path_kwarg
            for route in self.routes or []:
                try:
                    url = route.url_path_for(remaining_name, **remaining_params)
                    return URLPath(
                        path=path_prefix.rstrip("/") + str(url), protocol=url.protocol
                    )
                except NoMatchFound:
                    pass
        raise NoMatchFound()

    async def handle(self, scope: Scope, receive: Receive, send: Send) -> None:
        await self.app(scope, receive, send)

    def __eq__(self, other: typing.Any) -> bool:
        return (
            isinstance(other, Mount)
            and self.path == other.path
            and self.app == other.app
        )


class Host(BaseRoute):
    def __init__(self, host: str, app: ASGIApp, name: str = None) -> None:
        self.host = host
        self.app = app
        self.name = name
        self.host_regex, self.host_format, self.param_convertors = compile_path(host)

    @property
    def routes(self) -> typing.List[BaseRoute]:
        return getattr(self.app, "routes", None)

    def matches(self, scope: Scope) -> typing.Tuple[Match, Scope]:
        if scope["type"] in ("http", "websocket"):
            headers = Headers(scope=scope)
            host = headers.get("host", "").split(":")[0]
            match = self.host_regex.match(host)
            if match:
                matched_params = match.groupdict()
                for key, value in matched_params.items():
                    matched_params[key] = self.param_convertors[key].convert(value)
                path_params = dict(scope.get("path_params", {}))
                path_params.update(matched_params)
                child_scope = {"path_params": path_params, "endpoint": self.app}
                return Match.FULL, child_scope
        return Match.NONE, {}

    def url_path_for(self, name: str, **path_params: str) -> URLPath:
        if self.name is not None and name == self.name and "path" in path_params:
            # 'name' matches "<mount_name>".
            path = path_params.pop("path")
            host, remaining_params = replace_params(
                self.host_format, self.param_convertors, path_params
            )
            if not remaining_params:
                return URLPath(path=path, host=host)
        elif self.name is None or name.startswith(self.name + ":"):
            if self.name is None:
                # No mount name.
                remaining_name = name
            else:
                # 'name' matches "<mount_name>:<child_name>".
                remaining_name = name[len(self.name) + 1 :]
            host, remaining_params = replace_params(
                self.host_format, self.param_convertors, path_params
            )
            for route in self.routes or []:
                try:
                    url = route.url_path_for(remaining_name, **remaining_params)
                    return URLPath(path=str(url), protocol=url.protocol, host=host)
                except NoMatchFound:
                    pass
        raise NoMatchFound()

    async def handle(self, scope: Scope, receive: Receive, send: Send) -> None:
        await self.app(scope, receive, send)

    def __eq__(self, other: typing.Any) -> bool:
        return (
            isinstance(other, Host)
            and self.host == other.host
            and self.app == other.app
        )


class Router:
    def __init__(
        self,
        routes: typing.List[BaseRoute] = None,
        redirect_slashes: bool = True,
        default: ASGIApp = None,
        on_startup: typing.List[typing.Callable] = None,
        on_shutdown: typing.List[typing.Callable] = None,
    ) -> None:
        self.routes = [] if routes is None else list(routes)
        self.redirect_slashes = redirect_slashes
        self.default = self.not_found if default is None else default
        self.on_startup = [] if on_startup is None else list(on_startup)
        self.on_shutdown = [] if on_shutdown is None else list(on_shutdown)

    async def not_found(self, scope: Scope, receive: Receive, send: Send) -> None:
        if scope["type"] == "websocket":
            websocket_close = WebSocketClose()
            await websocket_close(scope, receive, send)
            return

        # If we're running inside a starlette application then raise an
        # exception, so that the configurable exception handler can deal with
        # returning the response. For plain ASGI apps, just return the response.
        if "app" in scope:
            raise HTTPException(status_code=404)
        else:
            response = PlainTextResponse("Not Found", status_code=404)
        await response(scope, receive, send)

    def url_path_for(self, name: str, **path_params: str) -> URLPath:
        for route in self.routes:
            try:
                return route.url_path_for(name, **path_params)
            except NoMatchFound:
                pass
        raise NoMatchFound()

    async def startup(self) -> None:
        """
        Run any `.on_startup` event handlers.
        """
        for handler in self.on_startup:
            if asyncio.iscoroutinefunction(handler):
                await handler()
            else:
                handler()

    async def shutdown(self) -> None:
        """
        Run any `.on_shutdown` event handlers.
        """
        for handler in self.on_shutdown:
            if asyncio.iscoroutinefunction(handler):
                await handler()
            else:
                handler()

    async def lifespan(self, scope: Scope, receive: Receive, send: Send) -> None:
        """
        Handle ASGI lifespan messages, which allows us to manage application
        startup and shutdown events.
        """
        message = await receive()
        assert message["type"] == "lifespan.startup"

        try:
            await self.startup()
        except BaseException:
            msg = traceback.format_exc()
            await send({"type": "lifespan.startup.failed", "message": msg})
            raise

        await send({"type": "lifespan.startup.complete"})
        message = await receive()
        assert message["type"] == "lifespan.shutdown"
        await self.shutdown()
        await send({"type": "lifespan.shutdown.complete"})

    async def __call__(self, scope: Scope, receive: Receive, send: Send) -> None:
        """
        The main entry point to the Router class.
        """
        assert scope["type"] in ("http", "websocket", "lifespan")

        if "router" not in scope:
            scope["router"] = self

        if scope["type"] == "lifespan":
            await self.lifespan(scope, receive, send)
            return

        partial = None

        for route in self.routes:
            # Determine if any route matches the incoming scope,
            # and hand over to the matching route if found.
            match, child_scope = route.matches(scope)
            if match == Match.FULL:
                scope.update(child_scope)
                await route.handle(scope, receive, send)
                return
            elif match == Match.PARTIAL and partial is None:
                partial = route
                partial_scope = child_scope

        if partial is not None:
            #  Handle partial matches. These are cases where an endpoint is
            # able to handle the request, but is not a preferred option.
            # We use this in particular to deal with "406 Method Not Found".
            scope.update(partial_scope)
            await partial.handle(scope, receive, send)
            return

        if scope["type"] == "http" and self.redirect_slashes:
            if not scope["path"].endswith("/"):
                redirect_scope = dict(scope)
                redirect_scope["path"] += "/"

                for route in self.routes:
                    match, child_scope = route.matches(redirect_scope)
                    if match != Match.NONE:
                        redirect_url = URL(scope=redirect_scope)
                        response = RedirectResponse(url=str(redirect_url))
                        await response(scope, receive, send)
                        return

        await self.default(scope, receive, send)

    def __eq__(self, other: typing.Any) -> bool:
        return isinstance(other, Router) and self.routes == other.routes

    # The following usages are now discouraged in favour of configuration
    #  during Router.__init__(...)
    def mount(self, path: str, app: ASGIApp, name: str = None) -> None:
        route = Mount(path, app=app, name=name)
        self.routes.append(route)

    def host(self, host: str, app: ASGIApp, name: str = None) -> None:
        route = Host(host, app=app, name=name)
        self.routes.append(route)

    def add_route(
        self,
        path: str,
        endpoint: typing.Callable,
        methods: typing.List[str] = None,
        name: str = None,
        include_in_schema: bool = True,
    ) -> None:
        route = Route(
            path,
            endpoint=endpoint,
            methods=methods,
            name=name,
            include_in_schema=include_in_schema,
        )
        self.routes.append(route)

    def add_websocket_route(
        self, path: str, endpoint: typing.Callable, name: str = None
    ) -> None:
        route = WebSocketRoute(path, endpoint=endpoint, name=name)
        self.routes.append(route)

    def route(
        self,
        path: str,
        methods: typing.List[str] = None,
        name: str = None,
        include_in_schema: bool = True,
    ) -> typing.Callable:
        def decorator(func: typing.Callable) -> typing.Callable:
            self.add_route(
                path,
                func,
                methods=methods,
                name=name,
                include_in_schema=include_in_schema,
            )
            return func

        return decorator

    def websocket_route(self, path: str, name: str = None) -> typing.Callable:
        def decorator(func: typing.Callable) -> typing.Callable:
            self.add_websocket_route(path, func, name=name)
            return func

        return decorator

    def add_event_handler(self, event_type: str, func: typing.Callable) -> None:
        assert event_type in ("startup", "shutdown")

        if event_type == "startup":
            self.on_startup.append(func)
        else:
<<<<<<< HEAD
            assert event_type == "shutdown"
            self.on_shutdown.append(func)
=======
            response = PlainTextResponse("Not Found", status_code=404)
        await response(scope, receive, send)

    def url_path_for(self, name: str, **path_params: str) -> URLPath:
        for route in self.routes:
            try:
                return route.url_path_for(name, **path_params)
            except NoMatchFound:
                pass
        raise NoMatchFound()

    async def __call__(self, scope: Scope, receive: Receive, send: Send) -> None:
        assert scope["type"] in ("http", "websocket", "lifespan")

        if "router" not in scope:
            scope["router"] = self

        partial = None

        for route in self.routes:
            match, child_scope = route.matches(scope)
            if match == Match.FULL:
                scope.update(child_scope)
                await route(scope, receive, send)
                return
            elif match == Match.PARTIAL and partial is None:
                partial = route
                partial_scope = child_scope

        if partial is not None:
            scope.update(partial_scope)
            await partial(scope, receive, send)
            return

        if scope["type"] == "http" and self.redirect_slashes:
            if scope["path"].endswith("/"):
                redirect_path = scope["path"].rstrip("/")
            else:
                redirect_path = scope["path"] + "/"

            if redirect_path:  # Note that we skip the "/" -> "" case.
                redirect_scope = dict(scope)
                redirect_scope["path"] = redirect_path

                for route in self.routes:
                    match, child_scope = route.matches(redirect_scope)
                    if match != Match.NONE:
                        redirect_url = URL(scope=redirect_scope)
                        response = RedirectResponse(url=str(redirect_url))
                        await response(scope, receive, send)
                        return
>>>>>>> 764e88a1

    def on_event(self, event_type: str) -> typing.Callable:
        def decorator(func: typing.Callable) -> typing.Callable:
            self.add_event_handler(event_type, func)
            return func

        return decorator<|MERGE_RESOLUTION|>--- conflicted
+++ resolved
@@ -644,62 +644,7 @@
         if event_type == "startup":
             self.on_startup.append(func)
         else:
-<<<<<<< HEAD
-            assert event_type == "shutdown"
             self.on_shutdown.append(func)
-=======
-            response = PlainTextResponse("Not Found", status_code=404)
-        await response(scope, receive, send)
-
-    def url_path_for(self, name: str, **path_params: str) -> URLPath:
-        for route in self.routes:
-            try:
-                return route.url_path_for(name, **path_params)
-            except NoMatchFound:
-                pass
-        raise NoMatchFound()
-
-    async def __call__(self, scope: Scope, receive: Receive, send: Send) -> None:
-        assert scope["type"] in ("http", "websocket", "lifespan")
-
-        if "router" not in scope:
-            scope["router"] = self
-
-        partial = None
-
-        for route in self.routes:
-            match, child_scope = route.matches(scope)
-            if match == Match.FULL:
-                scope.update(child_scope)
-                await route(scope, receive, send)
-                return
-            elif match == Match.PARTIAL and partial is None:
-                partial = route
-                partial_scope = child_scope
-
-        if partial is not None:
-            scope.update(partial_scope)
-            await partial(scope, receive, send)
-            return
-
-        if scope["type"] == "http" and self.redirect_slashes:
-            if scope["path"].endswith("/"):
-                redirect_path = scope["path"].rstrip("/")
-            else:
-                redirect_path = scope["path"] + "/"
-
-            if redirect_path:  # Note that we skip the "/" -> "" case.
-                redirect_scope = dict(scope)
-                redirect_scope["path"] = redirect_path
-
-                for route in self.routes:
-                    match, child_scope = route.matches(redirect_scope)
-                    if match != Match.NONE:
-                        redirect_url = URL(scope=redirect_scope)
-                        response = RedirectResponse(url=str(redirect_url))
-                        await response(scope, receive, send)
-                        return
->>>>>>> 764e88a1
 
     def on_event(self, event_type: str) -> typing.Callable:
         def decorator(func: typing.Callable) -> typing.Callable:
