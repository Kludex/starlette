import asyncio
import contextlib
import http
import inspect
import io
import json
import math
import queue
import sys
import types
import typing
from concurrent.futures import Future
from urllib.parse import unquote, urljoin, urlsplit

import anyio.abc
import requests
from anyio.streams.stapled import StapledObjectStream
from asgiref.typing import (
    ASGI2Application,
    ASGI3Application,
    ASGIApplication,
    ASGIReceiveCallable,
    ASGIReceiveEvent,
    ASGISendCallable,
    ASGISendEvent,
    ASGIVersions,
    HTTPDisconnectEvent,
    HTTPRequestEvent,
    HTTPScope,
    LifespanScope,
    LifespanShutdownEvent,
    LifespanStartupEvent,
    Scope,
    WebSocketConnectEvent,
    WebSocketDisconnectEvent,
    WebSocketReceiveEvent,
    WebSocketScope,
    WWWScope,
)

from starlette.websockets import WebSocketDisconnect

if sys.version_info >= (3, 8):  # pragma: no cover
    from typing import TypedDict
else:  # pragma: no cover
    from typing_extensions import TypedDict

asgi_version = ASGIVersions(spec_version="2.1", version="3.0")

_PortalFactoryType = typing.Callable[
    [], typing.ContextManager[anyio.abc.BlockingPortal]
]


# Annotations for `Session.request()`
Cookies = typing.Union[
    typing.MutableMapping[str, str], requests.cookies.RequestsCookieJar
]
Params = typing.Union[bytes, typing.MutableMapping[str, str]]
DataType = typing.Union[bytes, typing.MutableMapping[str, str], typing.IO]
TimeOut = typing.Union[float, typing.Tuple[float, float]]
FileType = typing.MutableMapping[str, typing.IO]
AuthType = typing.Union[
    typing.Tuple[str, str],
    requests.auth.AuthBase,
    typing.Callable[[requests.PreparedRequest], requests.PreparedRequest],
]


class _HeaderDict(requests.packages.urllib3._collections.HTTPHeaderDict):
    def get_all(self, key: str, default: str) -> str:
        return self.getheaders(key)


class _MockOriginalResponse:
    """
    We have to jump through some hoops to present the response as if
    it was made using urllib3.
    """

    def __init__(self, headers: typing.List[typing.Tuple[bytes, bytes]]) -> None:
        self.msg = _HeaderDict(headers)
        self.closed = False

    def isclosed(self) -> bool:
        return self.closed


class _Upgrade(Exception):
    def __init__(self, session: "WebSocketTestSession") -> None:
        self.session = session


def _get_reason_phrase(status_code: int) -> str:
    try:
        return http.HTTPStatus(status_code).phrase
    except ValueError:
        return ""


def _is_asgi3(app: ASGIApplication) -> bool:
    if inspect.isclass(app):
        return hasattr(app, "__await__")
    elif inspect.isfunction(app):
        return asyncio.iscoroutinefunction(app)
    call = getattr(app, "__call__", None)
    return asyncio.iscoroutinefunction(call)


class _WrapASGI2:
    """
    Provide an ASGI3 interface onto an ASGI2 app.
    """

    def __init__(self, app: ASGI2Application) -> None:
        self.app = app

    async def __call__(
        self, scope: Scope, receive: ASGIReceiveCallable, send: ASGISendCallable
    ) -> None:
        instance = self.app(scope)
        await instance(receive, send)


class _AsyncBackend(TypedDict):
    backend: str
    backend_options: typing.Dict[str, typing.Any]


class _ASGIAdapter(requests.adapters.HTTPAdapter):
    def __init__(
        self,
        app: ASGI3Application,
        portal_factory: _PortalFactoryType,
        raise_server_exceptions: bool = True,
        root_path: str = "",
    ) -> None:
        self.app = app
        self.raise_server_exceptions = raise_server_exceptions
        self.root_path = root_path
        self.portal_factory = portal_factory

    def send(
        self, request: requests.PreparedRequest, *args: typing.Any, **kwargs: typing.Any
    ) -> requests.Response:
        scheme, netloc, path, query, fragment = (
            str(item) for item in urlsplit(request.url)
        )

        default_port = {"http": 80, "ws": 80, "https": 443, "wss": 443}[scheme]

        if ":" in netloc:
            host, port_string = netloc.split(":", 1)
            port = int(port_string)
        else:
            host = netloc
            port = default_port

        # Include the 'host' header.
        if "host" in request.headers:
            headers: typing.List[typing.Tuple[bytes, bytes]] = []
        elif port == default_port:
            headers = [(b"host", host.encode())]
        else:
            headers = [(b"host", (f"{host}:{port}").encode())]

        # Include other request headers.
        headers += [
            (key.lower().encode(), value.encode())
            for key, value in request.headers.items()
        ]

        if scheme in {"ws", "wss"}:
            subprotocol = request.headers.get("sec-websocket-protocol", None)
            if subprotocol is None:
                subprotocols: typing.Sequence[str] = []
            else:
                subprotocols = [value.strip() for value in subprotocol.split(",")]
            scope: WWWScope = WebSocketScope(
                type="websocket",
                asgi=asgi_version,
                http_version="1.1",
                path=unquote(path),
                raw_path=self.root_path.encode(),
                root_path=self.root_path,
                scheme=scheme,
                query_string=query.encode(),
                headers=headers,
                client=("testclient", 50000),
                server=(host, port),
                extensions=None,
                subprotocols=subprotocols,
            )
            session = WebSocketTestSession(self.app, scope, self.portal_factory)
            raise _Upgrade(session)

        scope = HTTPScope(
            type="http",
            asgi=asgi_version,
            http_version="1.1",
            method=str(request.method),
            path=unquote(path),
            raw_path=self.root_path.encode(),
            root_path=self.root_path,
            scheme=scheme,
            query_string=query.encode(),
            headers=headers,
            client=("testclient", 50000),
            server=(host, port),
            extensions={"http.response.template": {}},
        )

        request_complete = False
        response_started = False
        response_complete: anyio.Event
        raw_kwargs: typing.Dict[str, typing.Any] = {"body": io.BytesIO()}
        template = None
        context = None

        async def receive() -> ASGIReceiveEvent:
            nonlocal request_complete

            if request_complete:
                if not response_complete.is_set():
                    await response_complete.wait()
                return HTTPDisconnectEvent(type="http.disconnect")

            body = request.body
            if isinstance(body, str):
                body_bytes: bytes = body.encode("utf-8")
            elif body is None:
                body_bytes = b""
            elif isinstance(body, types.GeneratorType):
                try:
                    chunk = body.send(None)
                    if isinstance(chunk, str):
                        chunk = chunk.encode("utf-8")
                    return HTTPRequestEvent(
                        type="http.request", body=chunk, more_body=True
                    )
                except StopIteration:
                    request_complete = True
                    return HTTPRequestEvent(
                        type="http.request", body=b"", more_body=False
                    )
            else:
                body_bytes = body

            request_complete = True
            return HTTPRequestEvent(
                type="http.request", body=body_bytes, more_body=False
            )

        async def send(message: ASGISendEvent) -> None:
            nonlocal raw_kwargs, response_started, template, context

            if message["type"] == "http.response.start":
                assert (
                    not response_started
                ), 'Received multiple "http.response.start" messages.'
                raw_kwargs["version"] = 11
                raw_kwargs["status"] = message["status"]
                raw_kwargs["reason"] = _get_reason_phrase(message["status"])
                raw_kwargs["headers"] = [
                    (key.decode(), value.decode())
                    for key, value in message.get("headers", [])
                ]
                raw_kwargs["preload_content"] = False
                raw_kwargs["original_response"] = _MockOriginalResponse(
                    raw_kwargs["headers"]
                )
                response_started = True
            elif message["type"] == "http.response.body":
                assert (
                    response_started
                ), 'Received "http.response.body" without "http.response.start".'
                assert (
                    not response_complete.is_set()
                ), 'Received "http.response.body" after response completed.'
                body = message.get("body", b"")
                more_body = message.get("more_body", False)
                if request.method != "HEAD":
                    raw_kwargs["body"].write(body)
                if not more_body:
                    raw_kwargs["body"].seek(0)
                    response_complete.set()
            elif message["type"] == "http.response.template":
                template = message["template"]
                context = message["context"]

        try:
            with self.portal_factory() as portal:
                response_complete = portal.call(anyio.Event)
                portal.call(self.app, scope, receive, send)
        except BaseException as exc:
            if self.raise_server_exceptions:
                raise exc

        if self.raise_server_exceptions:
            assert response_started, "TestClient did not receive any response."
        elif not response_started:
            raw_kwargs = {
                "version": 11,
                "status": 500,
                "reason": "Internal Server Error",
                "headers": [],
                "preload_content": False,
                "original_response": _MockOriginalResponse([]),
                "body": io.BytesIO(),
            }

        raw = requests.packages.urllib3.HTTPResponse(**raw_kwargs)
        response = self.build_response(request, raw)
        if template is not None:
            response.template = template
            response.context = context
        return response


class WebSocketTestSession:
    def __init__(
        self,
        app: ASGI3Application,
        scope: WWWScope,
        portal_factory: _PortalFactoryType,
    ) -> None:
        self.app = app
        self.scope = scope
<<<<<<< HEAD
        self.accepted_subprotocol: typing.Optional[str] = None
=======
        self.accepted_subprotocol = None
        self.extra_headers = None
>>>>>>> d2f4016e
        self.portal_factory = portal_factory
        self._receive_queue: "queue.Queue[typing.Any]" = queue.Queue()
        self._send_queue: "queue.Queue[typing.Any]" = queue.Queue()

    def __enter__(self) -> "WebSocketTestSession":
        self.exit_stack = contextlib.ExitStack()
        self.portal = self.exit_stack.enter_context(self.portal_factory())

        try:
            _: "Future[None]" = self.portal.start_task_soon(self._run)
            self.send(WebSocketConnectEvent(type="websocket.connect"))
            message = self.receive()
            self._raise_on_close(message)
        except Exception:
            self.exit_stack.close()
            raise
<<<<<<< HEAD
        if message.get("subprotocol"):
            message_subprotocol = message.get("subprotocol")
            assert isinstance(message_subprotocol, str)
            self.accepted_subprotocol = message_subprotocol
        else:
            self.accepted_subprotocol = None
=======
        self.accepted_subprotocol = message.get("subprotocol", None)
        self.extra_headers = message.get("headers", None)
>>>>>>> d2f4016e
        return self

    def __exit__(self, *args: typing.Any) -> None:
        try:
            self.close(1000)
        finally:
            self.exit_stack.close()
        while not self._send_queue.empty():
            message = self._send_queue.get()
            if isinstance(message, BaseException):
                raise message

    async def _run(self) -> None:
        """
        The sub-thread in which the websocket session runs.
        """
        scope = self.scope
        receive = self._asgi_receive
        send = self._asgi_send
        try:
            await self.app(scope, receive, send)
        except BaseException as exc:
            self._send_queue.put(exc)
            raise

    async def _asgi_receive(self) -> ASGIReceiveEvent:
        while self._receive_queue.empty():
            await anyio.sleep(0)
        return self._receive_queue.get()

    async def _asgi_send(self, message: ASGISendEvent) -> None:
        self._send_queue.put(message)

    def _raise_on_close(
        self, message: typing.Union[ASGIReceiveEvent, ASGISendEvent]
    ) -> None:
        if message["type"] == "websocket.close":
<<<<<<< HEAD
            message_code = message.get("code", 1000)
            assert isinstance(message_code, int)
            raise WebSocketDisconnect(message_code)
=======
            raise WebSocketDisconnect(
                message.get("code", 1000), message.get("reason", "")
            )
>>>>>>> d2f4016e

    def send(self, message: ASGIReceiveEvent) -> None:
        self._receive_queue.put(message)

    def send_text(self, data: str) -> None:
        self.send(
            WebSocketReceiveEvent(type="websocket.receive", bytes=None, text=data)
        )

    def send_bytes(self, data: bytes) -> None:
        self.send(
            WebSocketReceiveEvent(type="websocket.receive", bytes=data, text=None)
        )

    def send_json(self, data: typing.Any, mode: str = "text") -> None:
        assert mode in ["text", "binary"]
        text = json.dumps(data)
        if mode == "text":
            self.send(
                WebSocketReceiveEvent(type="websocket.receive", bytes=None, text=text)
            )
        else:
            self.send(
                WebSocketReceiveEvent(
                    type="websocket.receive", bytes=text.encode("utf-8"), text=None
                )
            )

    def close(self, code: int = 1000) -> None:
        self.send(WebSocketDisconnectEvent(type="websocket.disconnect", code=code))

    def receive(self) -> ASGIReceiveEvent:
        message = self._send_queue.get()
        if isinstance(message, BaseException):
            raise message
        return message

    def receive_text(self) -> str:
        message = self.receive()
        self._raise_on_close(message)
        message_text = message.get("text")
        assert isinstance(message_text, str)
        return message_text

    def receive_bytes(self) -> bytes:
        message = self.receive()
        self._raise_on_close(message)
        message_bytes = message.get("bytes")
        assert isinstance(message_bytes, bytes)
        return message_bytes

    def receive_json(self, mode: str = "text") -> typing.Any:
        assert mode in ["text", "binary"]
        message = self.receive()
        self._raise_on_close(message)
        if mode == "text":
            text = message.get("text")
        else:
            message_bytes = message.get("bytes")
            assert isinstance(message_bytes, bytes)
            text = message_bytes.decode("utf-8")
        assert isinstance(text, str)
        return json.loads(text)


class TestClient(requests.Session):
    __test__ = False  # For pytest to not discover this up.
    task: "Future[None]"
    portal: typing.Optional[anyio.abc.BlockingPortal] = None

    def __init__(
        self,
        app: ASGIApplication,
        base_url: str = "http://testserver",
        raise_server_exceptions: bool = True,
        root_path: str = "",
        backend: str = "asyncio",
        backend_options: typing.Optional[typing.Dict[str, typing.Any]] = None,
    ) -> None:
        super().__init__()
        self.async_backend = _AsyncBackend(
            backend=backend, backend_options=backend_options or {}
        )
        if _is_asgi3(app):
            app = typing.cast(ASGI3Application, app)
            asgi_app = app
        else:
            app = typing.cast(ASGI2Application, app)
            asgi_app = _WrapASGI2(app)  #  type: ignore
        adapter = _ASGIAdapter(
            asgi_app,
            portal_factory=self._portal_factory,
            raise_server_exceptions=raise_server_exceptions,
            root_path=root_path,
        )
        self.mount("http://", adapter)
        self.mount("https://", adapter)
        self.mount("ws://", adapter)
        self.mount("wss://", adapter)
        self.headers.update({"user-agent": "testclient"})
        self.app = asgi_app
        self.base_url = base_url

    @contextlib.contextmanager
    def _portal_factory(
        self,
    ) -> typing.Generator[anyio.abc.BlockingPortal, None, None]:
        if self.portal is not None:
            yield self.portal
        else:
            with anyio.start_blocking_portal(**self.async_backend) as portal:
                yield portal

    def request(  # type: ignore
        self,
        method: str,
        url: str,
        params: Params = None,
        data: DataType = None,
        headers: typing.MutableMapping[str, str] = None,
        cookies: Cookies = None,
        files: FileType = None,
        auth: AuthType = None,
        timeout: TimeOut = None,
        allow_redirects: bool = None,
        proxies: typing.MutableMapping[str, str] = None,
        hooks: typing.Any = None,
        stream: bool = None,
        verify: typing.Union[bool, str] = None,
        cert: typing.Union[str, typing.Tuple[str, str]] = None,
        json: typing.Any = None,
    ) -> requests.Response:
        url = urljoin(self.base_url, url)
        return super().request(
            method,
            url,
            params=params,
            data=data,
            headers=headers,
            cookies=cookies,
            files=files,
            auth=auth,
            timeout=timeout,
            allow_redirects=allow_redirects,
            proxies=proxies,
            hooks=hooks,
            stream=stream,
            verify=verify,
            cert=cert,
            json=json,
        )

    def websocket_connect(
        self, url: str, subprotocols: typing.Sequence[str] = None, **kwargs: typing.Any
    ) -> typing.Any:
        url = urljoin("ws://testserver", url)
        headers = kwargs.get("headers", {})
        headers.setdefault("connection", "upgrade")
        headers.setdefault("sec-websocket-key", "testserver==")
        headers.setdefault("sec-websocket-version", "13")
        if subprotocols is not None:
            headers.setdefault("sec-websocket-protocol", ", ".join(subprotocols))
        kwargs["headers"] = headers
        try:
            super().request("GET", url, **kwargs)
        except _Upgrade as exc:
            session = exc.session
        else:
            raise RuntimeError("Expected WebSocket upgrade")  # pragma: no cover

        return session

    def __enter__(self) -> "TestClient":
        with contextlib.ExitStack() as stack:
            self.portal = portal = stack.enter_context(
                anyio.start_blocking_portal(**self.async_backend)
            )

            @stack.callback
            def reset_portal() -> None:
                self.portal = None

            self.stream_send = StapledObjectStream(
                *anyio.create_memory_object_stream(math.inf)
            )
            self.stream_receive = StapledObjectStream(
                *anyio.create_memory_object_stream(math.inf)
            )
            self.task = portal.start_task_soon(self.lifespan)
            portal.call(self.wait_startup)

            @stack.callback
            def wait_shutdown() -> None:
                portal.call(self.wait_shutdown)

            self.exit_stack = stack.pop_all()

        return self

    def __exit__(self, *args: typing.Any) -> None:
        self.exit_stack.close()

    async def lifespan(self) -> None:
        scope = LifespanScope(type="lifespan", asgi=asgi_version)
        try:
            await self.app(scope, self.stream_receive.receive, self.stream_send.send)
        finally:
            await self.stream_send.send(None)

    async def wait_startup(self) -> None:
        await self.stream_receive.send(LifespanStartupEvent(type="lifespan.startup"))

        async def receive() -> typing.Any:
            message = await self.stream_send.receive()
            if message is None:
                self.task.result()
            return message

        message = await receive()
        assert message["type"] in (
            "lifespan.startup.complete",
            "lifespan.startup.failed",
        )
        if message["type"] == "lifespan.startup.failed":
            await receive()

    async def wait_shutdown(self) -> None:
        async def receive() -> typing.Any:
            message = await self.stream_send.receive()
            if message is None:
                self.task.result()
            return message

        async with self.stream_send:
            await self.stream_receive.send(
                LifespanShutdownEvent(type="lifespan.shutdown")
            )
            message = await receive()
            assert message["type"] in (
                "lifespan.shutdown.complete",
                "lifespan.shutdown.failed",
            )
            if message["type"] == "lifespan.shutdown.failed":
                await receive()<|MERGE_RESOLUTION|>--- conflicted
+++ resolved
@@ -326,12 +326,8 @@
     ) -> None:
         self.app = app
         self.scope = scope
-<<<<<<< HEAD
-        self.accepted_subprotocol: typing.Optional[str] = None
-=======
         self.accepted_subprotocol = None
         self.extra_headers = None
->>>>>>> d2f4016e
         self.portal_factory = portal_factory
         self._receive_queue: "queue.Queue[typing.Any]" = queue.Queue()
         self._send_queue: "queue.Queue[typing.Any]" = queue.Queue()
@@ -348,17 +344,8 @@
         except Exception:
             self.exit_stack.close()
             raise
-<<<<<<< HEAD
-        if message.get("subprotocol"):
-            message_subprotocol = message.get("subprotocol")
-            assert isinstance(message_subprotocol, str)
-            self.accepted_subprotocol = message_subprotocol
-        else:
-            self.accepted_subprotocol = None
-=======
         self.accepted_subprotocol = message.get("subprotocol", None)
         self.extra_headers = message.get("headers", None)
->>>>>>> d2f4016e
         return self
 
     def __exit__(self, *args: typing.Any) -> None:
@@ -396,15 +383,10 @@
         self, message: typing.Union[ASGIReceiveEvent, ASGISendEvent]
     ) -> None:
         if message["type"] == "websocket.close":
-<<<<<<< HEAD
             message_code = message.get("code", 1000)
+            message_reason = message.get("reason", "")
             assert isinstance(message_code, int)
-            raise WebSocketDisconnect(message_code)
-=======
-            raise WebSocketDisconnect(
-                message.get("code", 1000), message.get("reason", "")
-            )
->>>>>>> d2f4016e
+            raise WebSocketDisconnect(message_code, message_reason)
 
     def send(self, message: ASGIReceiveEvent) -> None:
         self._receive_queue.put(message)
