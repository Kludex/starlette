import re

from starlette.applications import Starlette
from starlette.middleware.sessions import SessionMiddleware
from starlette.responses import JSONResponse


def view_session(request):
    return JSONResponse({"session": request.session})


async def update_session(request):
    data = await request.json()
    request.session.update(data)
    return JSONResponse({"session": request.session})


async def clear_session(request):
    request.session.clear()
    return JSONResponse({"session": request.session})


def create_app():
    app = Starlette()
    app.add_route("/view_session", view_session)
    app.add_route("/update_session", update_session, methods=["POST"])
    app.add_route("/clear_session", clear_session, methods=["POST"])
    return app


def test_session(test_client_factory):
    app = create_app()
    app.add_middleware(SessionMiddleware, secret_key="example")
    client = test_client_factory(app)

    response = client.get("/view_session")
    assert response.json() == {"session": {}}

    response = client.post("/update_session", json={"some": "data"})
    assert response.json() == {"session": {"some": "data"}}

    # check cookie max-age
    set_cookie = response.headers["set-cookie"]
    max_age_matches = re.search(r"; Max-Age=([0-9]+);", set_cookie)
    assert max_age_matches is not None
    assert int(max_age_matches[1]) == 14 * 24 * 3600

    response = client.get("/view_session")
    assert response.json() == {"session": {"some": "data"}}

    response = client.post("/clear_session")
    assert response.json() == {"session": {}}

    response = client.get("/view_session")
    assert response.json() == {"session": {}}


def test_session_expires(test_client_factory):
    app = create_app()
    app.add_middleware(SessionMiddleware, secret_key="example", max_age=-1)
    client = test_client_factory(app)

    response = client.post("/update_session", json={"some": "data"})
    assert response.json() == {"session": {"some": "data"}}

    # requests removes expired cookies from response.cookies, we need to
    # fetch session id from the headers and pass it explicitly
    expired_cookie_header = response.headers["set-cookie"]
<<<<<<< HEAD
    expired_session_value = re.search(r"session=([^;]*);", expired_cookie_header)[1]
    client = test_client_factory(app, cookies={"session": expired_session_value})
    response = client.get("/view_session")
=======
    expired_session_match = re.search(r"session=([^;]*);", expired_cookie_header)
    assert expired_session_match is not None
    expired_session_value = expired_session_match[1]
    response = client.get("/view_session", cookies={"session": expired_session_value})
>>>>>>> 832bc856
    assert response.json() == {"session": {}}


def test_secure_session(test_client_factory):
    app = create_app()
    app.add_middleware(SessionMiddleware, secret_key="example", https_only=True)
    secure_client = test_client_factory(app, base_url="https://testserver")
    unsecure_client = test_client_factory(app, base_url="http://testserver")

    response = unsecure_client.get("/view_session")
    assert response.json() == {"session": {}}

    response = unsecure_client.post("/update_session", json={"some": "data"})
    assert response.json() == {"session": {"some": "data"}}

    response = unsecure_client.get("/view_session")
    assert response.json() == {"session": {}}

    response = secure_client.get("/view_session")
    assert response.json() == {"session": {}}

    response = secure_client.post("/update_session", json={"some": "data"})
    assert response.json() == {"session": {"some": "data"}}

    response = secure_client.get("/view_session")
    assert response.json() == {"session": {"some": "data"}}

    response = secure_client.post("/clear_session")
    assert response.json() == {"session": {}}

    response = secure_client.get("/view_session")
    assert response.json() == {"session": {}}


def test_session_cookie_subpath(test_client_factory):
    app = create_app()
    second_app = create_app()
    second_app.add_middleware(SessionMiddleware, secret_key="example")
    app.mount("/second_app", second_app)
    client = test_client_factory(app, base_url="http://testserver/second_app")
    response = client.post("/second_app/update_session", json={"some": "data"})
    assert response.status_code == 200
    cookie = response.headers["set-cookie"]
    cookie_path_match = re.search(r"; path=(\S+);", cookie)
    assert cookie_path_match is not None
    cookie_path = cookie_path_match.groups()[0]
    assert cookie_path == "/second_app"


def test_invalid_session_cookie(test_client_factory):
    app = create_app()
    app.add_middleware(SessionMiddleware, secret_key="example")
    client = test_client_factory(app)

    response = client.post("/update_session", json={"some": "data"})
    assert response.json() == {"session": {"some": "data"}}

    # we expect it to not raise an exception if we provide a bogus session cookie
<<<<<<< HEAD
    client = test_client_factory(app, cookies={"session": "invalid"})
=======
    response = client.get("/view_session", cookies={"session": "invalid"})
    assert response.json() == {"session": {}}


def test_session_cookie(test_client_factory):
    app = create_app()
    app.add_middleware(SessionMiddleware, secret_key="example", max_age=None)
    client = test_client_factory(app)

    response = client.post("/update_session", json={"some": "data"})
    assert response.json() == {"session": {"some": "data"}}

    # check cookie max-age
    set_cookie = response.headers["set-cookie"]
    assert "Max-Age" not in set_cookie

    client.cookies.clear_session_cookies()
>>>>>>> 832bc856
    response = client.get("/view_session")
    assert response.json() == {"session": {}}<|MERGE_RESOLUTION|>--- conflicted
+++ resolved
@@ -66,16 +66,11 @@
     # requests removes expired cookies from response.cookies, we need to
     # fetch session id from the headers and pass it explicitly
     expired_cookie_header = response.headers["set-cookie"]
-<<<<<<< HEAD
-    expired_session_value = re.search(r"session=([^;]*);", expired_cookie_header)[1]
-    client = test_client_factory(app, cookies={"session": expired_session_value})
-    response = client.get("/view_session")
-=======
     expired_session_match = re.search(r"session=([^;]*);", expired_cookie_header)
     assert expired_session_match is not None
     expired_session_value = expired_session_match[1]
-    response = client.get("/view_session", cookies={"session": expired_session_value})
->>>>>>> 832bc856
+    client = test_client_factory(app, cookies={"session": expired_session_value})
+    response = client.get("/view_session")
     assert response.json() == {"session": {}}
 
 
@@ -134,10 +129,8 @@
     assert response.json() == {"session": {"some": "data"}}
 
     # we expect it to not raise an exception if we provide a bogus session cookie
-<<<<<<< HEAD
     client = test_client_factory(app, cookies={"session": "invalid"})
-=======
-    response = client.get("/view_session", cookies={"session": "invalid"})
+    response = client.get("/view_session")
     assert response.json() == {"session": {}}
 
 
@@ -154,6 +147,5 @@
     assert "Max-Age" not in set_cookie
 
     client.cookies.clear_session_cookies()
->>>>>>> 832bc856
     response = client.get("/view_session")
     assert response.json() == {"session": {}}