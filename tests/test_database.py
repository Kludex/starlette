import databases
import pytest
import sqlalchemy

from starlette.applications import Starlette
from starlette.responses import JSONResponse

DATABASE_URL = "sqlite:///test.db"

metadata = sqlalchemy.MetaData()

notes = sqlalchemy.Table(
    "notes",
    metadata,
    sqlalchemy.Column("id", sqlalchemy.Integer, primary_key=True),
    sqlalchemy.Column("text", sqlalchemy.String(length=100)),
    sqlalchemy.Column("completed", sqlalchemy.Boolean),
)


pytestmark = pytest.mark.usefixtures("no_trio_support")


@pytest.fixture(autouse=True, scope="module")
def create_test_database():
    engine = sqlalchemy.create_engine(DATABASE_URL)
    metadata.create_all(engine)
    yield
    metadata.drop_all(engine)


app = Starlette()
database = databases.Database(DATABASE_URL, force_rollback=True)


@app.on_event("startup")
async def startup():
    await database.connect()


@app.on_event("shutdown")
async def shutdown():
    await database.disconnect()


@app.route("/notes", methods=["GET"])
async def list_notes(request):
    query = notes.select()
    results = await database.fetch_all(query)
    content = [
        {"text": result["text"], "completed": result["completed"]} for result in results
    ]
    return JSONResponse(content)


@app.route("/notes", methods=["POST"])
@database.transaction()
async def add_note(request):
    data = await request.json()
    query = notes.insert().values(text=data["text"], completed=data["completed"])
    await database.execute(query)
    if "raise_exc" in request.query_params:
        raise RuntimeError()
    return JSONResponse({"text": data["text"], "completed": data["completed"]})


@app.route("/notes/bulk_create", methods=["POST"])
async def bulk_create_notes(request):
    data = await request.json()
    query = notes.insert()
    await database.execute_many(query, data)
    return JSONResponse({"notes": data})


@app.route("/notes/{note_id:int}", methods=["GET"])
async def read_note(request):
    note_id = request.path_params["note_id"]
    query = notes.select().where(notes.c.id == note_id)
    result = await database.fetch_one(query)
    content = {"text": result["text"], "completed": result["completed"]}
    return JSONResponse(content)


@app.route("/notes/{note_id:int}/text", methods=["GET"])
async def read_note_text(request):
    note_id = request.path_params["note_id"]
    query = sqlalchemy.select([notes.c.text]).where(notes.c.id == note_id)
    result = await database.fetch_one(query)
    return JSONResponse(result[0])


def test_database(test_client_factory):
    with test_client_factory(app) as client:
        response = client.post(
            "/notes", json={"text": "buy the milk", "completed": True}
        )
        assert response.status_code == 200

        with pytest.raises(RuntimeError):
            response = client.post(
                "/notes",
                json={"text": "you wont see me", "completed": False},
                params={"raise_exc": "true"},
            )

        response = client.post(
            "/notes", json={"text": "walk the dog", "completed": False}
        )
        assert response.status_code == 200

        response = client.get("/notes")
        assert response.status_code == 200
        assert response.json() == [
            {"text": "buy the milk", "completed": True},
            {"text": "walk the dog", "completed": False},
        ]

        response = client.get("/notes/1")
        assert response.status_code == 200
        assert response.json() == {"text": "buy the milk", "completed": True}

        response = client.get("/notes/1/text")
        assert response.status_code == 200
        assert response.json() == "buy the milk"


<<<<<<< HEAD
def test_database_execute_many():
    with TestClient(app) as client:
=======
def test_database_execute_many(test_client_factory):
    with test_client_factory(app) as client:
        response = client.get("/notes")

>>>>>>> 7a110805
        data = [
            {"text": "buy the milk", "completed": True},
            {"text": "walk the dog", "completed": False},
        ]
        response = client.post("/notes/bulk_create", json=data)
        assert response.status_code == 200

        response = client.get("/notes")
        assert response.status_code == 200
        assert response.json() == [
            {"text": "buy the milk", "completed": True},
            {"text": "walk the dog", "completed": False},
        ]


def test_database_isolated_during_test_cases(test_client_factory):
    """
    Using `TestClient` as a context manager
    """
    with test_client_factory(app) as client:
        response = client.post(
            "/notes", json={"text": "just one note", "completed": True}
        )
        assert response.status_code == 200

        response = client.get("/notes")
        assert response.status_code == 200
        assert response.json() == [{"text": "just one note", "completed": True}]

    with test_client_factory(app) as client:
        response = client.post(
            "/notes", json={"text": "just one note", "completed": True}
        )
        assert response.status_code == 200

        response = client.get("/notes")
        assert response.status_code == 200
        assert response.json() == [{"text": "just one note", "completed": True}]<|MERGE_RESOLUTION|>--- conflicted
+++ resolved
@@ -124,15 +124,8 @@
         assert response.json() == "buy the milk"
 
 
-<<<<<<< HEAD
-def test_database_execute_many():
-    with TestClient(app) as client:
-=======
 def test_database_execute_many(test_client_factory):
     with test_client_factory(app) as client:
-        response = client.get("/notes")
-
->>>>>>> 7a110805
         data = [
             {"text": "buy the milk", "completed": True},
             {"text": "walk the dog", "completed": False},
