--- conflicted
+++ resolved
@@ -2,12 +2,8 @@
 
 import pytest
 
-<<<<<<< HEAD
-from starlette.exceptions import ExceptionMiddleware, HTTPException, WebSocketException
-=======
-from starlette.exceptions import HTTPException
+from starlette.exceptions import HTTPException, WebSocketException
 from starlette.middleware.exceptions import ExceptionMiddleware
->>>>>>> f6ea760a
 from starlette.responses import PlainTextResponse
 from starlette.routing import Route, Router, WebSocketRoute
 
@@ -139,7 +135,6 @@
     )
 
 
-<<<<<<< HEAD
 def test_websocket_repr():
     assert repr(WebSocketException(1008, reason="Policy Violation")) == (
         "WebSocketException(code=1008, reason='Policy Violation')"
@@ -152,7 +147,8 @@
         repr(CustomWebSocketException(1013, reason="Something custom"))
         == "CustomWebSocketException(code=1013, reason='Something custom')"
     )
-=======
+
+
 def test_exception_middleware_deprecation() -> None:
     # this test should be removed once the deprecation shim is removed
     with pytest.warns(DeprecationWarning):
@@ -163,5 +159,4 @@
         import starlette.exceptions
 
     with pytest.warns(DeprecationWarning):
-        starlette.exceptions.ExceptionMiddleware
->>>>>>> f6ea760a
+        starlette.exceptions.ExceptionMiddleware