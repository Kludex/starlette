import functools
import typing
import uuid

import pytest

from starlette.applications import Starlette
from starlette.middleware import Middleware
from starlette.requests import Request
from starlette.responses import JSONResponse, PlainTextResponse, Response
from starlette.routing import (
    BaseRoute,
    Host,
    Mount,
    NoMatchFound,
    Route,
    Router,
    WebSocketRoute,
)
from starlette.testclient import TestClient
from starlette.types import ASGIApp, Message, Receive, Scope, Send
from starlette.websockets import WebSocket, WebSocketDisconnect


def homepage(request):
    return Response("Hello, world", media_type="text/plain")


def users(request):
    return Response("All users", media_type="text/plain")


def user(request):
    content = "User " + request.path_params["username"]
    return Response(content, media_type="text/plain")


def user_me(request):
    content = "User fixed me"
    return Response(content, media_type="text/plain")


def disable_user(request):
    content = "User " + request.path_params["username"] + " disabled"
    return Response(content, media_type="text/plain")


def user_no_match(request):  # pragma: no cover
    content = "User fixed no match"
    return Response(content, media_type="text/plain")


async def partial_endpoint(arg, request):
    return JSONResponse({"arg": arg})


async def partial_ws_endpoint(websocket: WebSocket):
    await websocket.accept()
    await websocket.send_json({"url": str(websocket.url)})
    await websocket.close()


class PartialRoutes:
    @classmethod
    async def async_endpoint(cls, arg, request):
        return JSONResponse({"arg": arg})

    @classmethod
    async def async_ws_endpoint(cls, websocket: WebSocket):
        await websocket.accept()
        await websocket.send_json({"url": str(websocket.url)})
        await websocket.close()


def func_homepage(request):
    return Response("Hello, world!", media_type="text/plain")


def contact(request):
    return Response("Hello, POST!", media_type="text/plain")


def int_convertor(request):
    number = request.path_params["param"]
    return JSONResponse({"int": number})


def float_convertor(request):
    num = request.path_params["param"]
    return JSONResponse({"float": num})


def path_convertor(request):
    path = request.path_params["param"]
    return JSONResponse({"path": path})


def uuid_converter(request):
    uuid_param = request.path_params["param"]
    return JSONResponse({"uuid": str(uuid_param)})


def path_with_parentheses(request):
    number = request.path_params["param"]
    return JSONResponse({"int": number})


async def websocket_endpoint(session: WebSocket):
    await session.accept()
    await session.send_text("Hello, world!")
    await session.close()


async def websocket_params(session: WebSocket):
    await session.accept()
    await session.send_text(f"Hello, {session.path_params['room']}!")
    await session.close()


app = Router(
    [
        Route("/", endpoint=homepage, methods=["GET"]),
        Mount(
            "/users",
            routes=[
                Route("/", endpoint=users),
                Route("/me", endpoint=user_me),
                Route("/{username}", endpoint=user),
                Route("/{username}:disable", endpoint=disable_user, methods=["PUT"]),
                Route("/nomatch", endpoint=user_no_match),
            ],
        ),
        Mount(
            "/partial",
            routes=[
                Route("/", endpoint=functools.partial(partial_endpoint, "foo")),
                Route(
                    "/cls",
                    endpoint=functools.partial(PartialRoutes.async_endpoint, "foo"),
                ),
                WebSocketRoute("/ws", endpoint=functools.partial(partial_ws_endpoint)),
                WebSocketRoute(
                    "/ws/cls",
                    endpoint=functools.partial(PartialRoutes.async_ws_endpoint),
                ),
            ],
        ),
        Mount("/static", app=Response("xxxxx", media_type="image/png")),
        Route("/func", endpoint=func_homepage, methods=["GET"]),
        Route("/func", endpoint=contact, methods=["POST"]),
        Route("/int/{param:int}", endpoint=int_convertor, name="int-convertor"),
        Route("/float/{param:float}", endpoint=float_convertor, name="float-convertor"),
        Route("/path/{param:path}", endpoint=path_convertor, name="path-convertor"),
        Route("/uuid/{param:uuid}", endpoint=uuid_converter, name="uuid-convertor"),
        # Route with chars that conflict with regex meta chars
        Route(
            "/path-with-parentheses({param:int})",
            endpoint=path_with_parentheses,
            name="path-with-parentheses",
        ),
        WebSocketRoute("/ws", endpoint=websocket_endpoint),
        WebSocketRoute("/ws/{room}", endpoint=websocket_params),
    ]
)


@pytest.fixture
def client(test_client_factory):
    with test_client_factory(app) as client:
        yield client


@pytest.mark.filterwarnings(
    r"ignore"
    r":Trying to detect encoding from a tiny portion of \(5\) byte\(s\)\."
    r":UserWarning"
    r":charset_normalizer.api"
)
def test_router(client):
    response = client.get("/")
    assert response.status_code == 200
    assert response.text == "Hello, world"

    response = client.post("/")
    assert response.status_code == 405
    assert response.text == "Method Not Allowed"
    assert set(response.headers["allow"].split(", ")) == {"HEAD", "GET"}

    response = client.get("/foo")
    assert response.status_code == 404
    assert response.text == "Not Found"

    response = client.get("/users")
    assert response.status_code == 200
    assert response.text == "All users"

    response = client.get("/users/tomchristie")
    assert response.status_code == 200
    assert response.text == "User tomchristie"

    response = client.get("/users/me")
    assert response.status_code == 200
    assert response.text == "User fixed me"

    response = client.get("/users/tomchristie/")
    assert response.status_code == 200
    assert response.url == "http://testserver/users/tomchristie"
    assert response.text == "User tomchristie"

    response = client.put("/users/tomchristie:disable")
    assert response.status_code == 200
    assert response.url == "http://testserver/users/tomchristie:disable"
    assert response.text == "User tomchristie disabled"

    response = client.get("/users/nomatch")
    assert response.status_code == 200
    assert response.text == "User nomatch"

    response = client.get("/static/123")
    assert response.status_code == 200
    assert response.text == "xxxxx"


def test_route_converters(client):
    # Test integer conversion
    response = client.get("/int/5")
    assert response.status_code == 200
    assert response.json() == {"int": 5}
    assert app.url_path_for("int-convertor", param=5) == "/int/5"

    # Test path with parentheses
    response = client.get("/path-with-parentheses(7)")
    assert response.status_code == 200
    assert response.json() == {"int": 7}
    assert (
        app.url_path_for("path-with-parentheses", param=7)
        == "/path-with-parentheses(7)"
    )

    # Test float conversion
    response = client.get("/float/25.5")
    assert response.status_code == 200
    assert response.json() == {"float": 25.5}
    assert app.url_path_for("float-convertor", param=25.5) == "/float/25.5"

    # Test path conversion
    response = client.get("/path/some/example")
    assert response.status_code == 200
    assert response.json() == {"path": "some/example"}
    assert (
        app.url_path_for("path-convertor", param="some/example") == "/path/some/example"
    )

    # Test UUID conversion
    response = client.get("/uuid/ec38df32-ceda-4cfa-9b4a-1aeb94ad551a")
    assert response.status_code == 200
    assert response.json() == {"uuid": "ec38df32-ceda-4cfa-9b4a-1aeb94ad551a"}
    assert (
        app.url_path_for(
            "uuid-convertor", param=uuid.UUID("ec38df32-ceda-4cfa-9b4a-1aeb94ad551a")
        )
        == "/uuid/ec38df32-ceda-4cfa-9b4a-1aeb94ad551a"
    )


def test_url_path_for():
    assert app.url_path_for("homepage") == "/"
    assert app.url_path_for("user", username="tomchristie") == "/users/tomchristie"
    assert app.url_path_for("websocket_endpoint") == "/ws"
    with pytest.raises(
        NoMatchFound, match='No route exists for name "broken" and params "".'
    ):
        assert app.url_path_for("broken")
    with pytest.raises(
        NoMatchFound, match='No route exists for name "broken" and params "key, key2".'
    ):
        assert app.url_path_for("broken", key="value", key2="value2")
    with pytest.raises(AssertionError):
        app.url_path_for("user", username="tom/christie")
    with pytest.raises(AssertionError):
        app.url_path_for("user", username="")


def test_url_for():
    assert (
        app.url_path_for("homepage").make_absolute_url(base_url="https://example.org")
        == "https://example.org/"
    )
    assert (
        app.url_path_for("homepage").make_absolute_url(
            base_url="https://example.org/root_path/"
        )
        == "https://example.org/root_path/"
    )
    assert (
        app.url_path_for("user", username="tomchristie").make_absolute_url(
            base_url="https://example.org"
        )
        == "https://example.org/users/tomchristie"
    )
    assert (
        app.url_path_for("user", username="tomchristie").make_absolute_url(
            base_url="https://example.org/root_path/"
        )
        == "https://example.org/root_path/users/tomchristie"
    )
    assert (
        app.url_path_for("websocket_endpoint").make_absolute_url(
            base_url="https://example.org"
        )
        == "wss://example.org/ws"
    )


def test_router_add_route(client):
    response = client.get("/func")
    assert response.status_code == 200
    assert response.text == "Hello, world!"


def test_router_duplicate_path(client):
    response = client.post("/func")
    assert response.status_code == 200
    assert response.text == "Hello, POST!"


def test_router_add_websocket_route(client):
    with client.websocket_connect("/ws") as session:
        text = session.receive_text()
        assert text == "Hello, world!"

    with client.websocket_connect("/ws/test") as session:
        text = session.receive_text()
        assert text == "Hello, test!"


def http_endpoint(request):
    url = request.url_for("http_endpoint")
    return Response(f"URL: {url}", media_type="text/plain")


class WebSocketEndpoint:
    async def __call__(self, scope, receive, send):
        websocket = WebSocket(scope=scope, receive=receive, send=send)
        await websocket.accept()
        await websocket.send_json({"URL": str(websocket.url_for("websocket_endpoint"))})
        await websocket.close()


mixed_protocol_app = Router(
    routes=[
        Route("/", endpoint=http_endpoint),
        WebSocketRoute("/", endpoint=WebSocketEndpoint(), name="websocket_endpoint"),
    ]
)


def test_protocol_switch(test_client_factory):
    client = test_client_factory(mixed_protocol_app)

    response = client.get("/")
    assert response.status_code == 200
    assert response.text == "URL: http://testserver/"

    with client.websocket_connect("/") as session:
        assert session.receive_json() == {"URL": "ws://testserver/"}

    with pytest.raises(WebSocketDisconnect):
        with client.websocket_connect("/404"):
            pass  # pragma: nocover


ok = PlainTextResponse("OK")


def test_mount_urls(test_client_factory):
    mounted = Router([Mount("/users", ok, name="users")])
    client = test_client_factory(mounted)
    assert client.get("/users").status_code == 200
    assert client.get("/users").url == "http://testserver/users/"
    assert client.get("/users/").status_code == 200
    assert client.get("/users/a").status_code == 200
    assert client.get("/usersa").status_code == 404


def test_reverse_mount_urls():
    mounted = Router([Mount("/users", ok, name="users")])
    assert mounted.url_path_for("users", path="/a") == "/users/a"

    users = Router([Route("/{username}", ok, name="user")])
    mounted = Router([Mount("/{subpath}/users", users, name="users")])
    assert (
        mounted.url_path_for("users:user", subpath="test", username="tom")
        == "/test/users/tom"
    )
    assert (
        mounted.url_path_for("users", subpath="test", path="/tom") == "/test/users/tom"
    )


def test_mount_at_root(test_client_factory):
    mounted = Router([Mount("/", ok, name="users")])
    client = test_client_factory(mounted)
    assert client.get("/").status_code == 200


def users_api(request):
    return JSONResponse({"users": [{"username": "tom"}]})


mixed_hosts_app = Router(
    routes=[
        Host(
            "www.example.org",
            app=Router(
                [
                    Route("/", homepage, name="homepage"),
                    Route("/users", users, name="users"),
                ]
            ),
        ),
        Host(
            "api.example.org",
            name="api",
            app=Router([Route("/users", users_api, name="users")]),
        ),
        Host(
            "port.example.org:3600",
            name="port",
            app=Router([Route("/", homepage, name="homepage")]),
        ),
    ]
)


def test_host_routing(test_client_factory):
    client = test_client_factory(mixed_hosts_app, base_url="https://api.example.org/")

    response = client.get("/users")
    assert response.status_code == 200
    assert response.json() == {"users": [{"username": "tom"}]}

    response = client.get("/")
    assert response.status_code == 404

    client = test_client_factory(mixed_hosts_app, base_url="https://www.example.org/")

    response = client.get("/users")
    assert response.status_code == 200
    assert response.text == "All users"

    response = client.get("/")
    assert response.status_code == 200

    client = test_client_factory(
        mixed_hosts_app, base_url="https://port.example.org:3600/"
    )

    response = client.get("/users")
    assert response.status_code == 404

    response = client.get("/")
    assert response.status_code == 200

    # Port in requested Host is irrelevant.

    client = test_client_factory(mixed_hosts_app, base_url="https://port.example.org/")

    response = client.get("/")
    assert response.status_code == 200

    client = test_client_factory(
        mixed_hosts_app, base_url="https://port.example.org:5600/"
    )

    response = client.get("/")
    assert response.status_code == 200


def test_host_reverse_urls():
    assert (
        mixed_hosts_app.url_path_for("homepage").make_absolute_url("https://whatever")
        == "https://www.example.org/"
    )
    assert (
        mixed_hosts_app.url_path_for("users").make_absolute_url("https://whatever")
        == "https://www.example.org/users"
    )
    assert (
        mixed_hosts_app.url_path_for("api:users").make_absolute_url("https://whatever")
        == "https://api.example.org/users"
    )
    assert (
        mixed_hosts_app.url_path_for("port:homepage").make_absolute_url(
            "https://whatever"
        )
        == "https://port.example.org:3600/"
    )


async def subdomain_app(scope, receive, send):
    response = JSONResponse({"subdomain": scope["path_params"]["subdomain"]})
    await response(scope, receive, send)


subdomain_router = Router(
    routes=[Host("{subdomain}.example.org", app=subdomain_app, name="subdomains")]
)


def test_subdomain_routing(test_client_factory):
    client = test_client_factory(subdomain_router, base_url="https://foo.example.org/")

    response = client.get("/")
    assert response.status_code == 200
    assert response.json() == {"subdomain": "foo"}


def test_subdomain_reverse_urls():
    assert (
        subdomain_router.url_path_for(
            "subdomains", subdomain="foo", path="/homepage"
        ).make_absolute_url("https://whatever")
        == "https://foo.example.org/homepage"
    )


async def echo_urls(request):
    return JSONResponse(
        {
            "index": request.url_for("index"),
            "submount": request.url_for("mount:submount"),
        }
    )


echo_url_routes = [
    Route("/", echo_urls, name="index", methods=["GET"]),
    Mount(
        "/submount",
        name="mount",
        routes=[Route("/", echo_urls, name="submount", methods=["GET"])],
    ),
]


def test_url_for_with_root_path(test_client_factory):
    app = Starlette(routes=echo_url_routes)
    client = test_client_factory(
        app, base_url="https://www.example.org/", root_path="/sub_path"
    )
    response = client.get("/")
    assert response.json() == {
        "index": "https://www.example.org/sub_path/",
        "submount": "https://www.example.org/sub_path/submount/",
    }
    response = client.get("/submount/")
    assert response.json() == {
        "index": "https://www.example.org/sub_path/",
        "submount": "https://www.example.org/sub_path/submount/",
    }


async def stub_app(scope, receive, send):
    pass  # pragma: no cover


double_mount_routes = [
    Mount("/mount", name="mount", routes=[Mount("/static", stub_app, name="static")]),
]


def test_url_for_with_double_mount():
    app = Starlette(routes=double_mount_routes)
    url = app.url_path_for("mount:static", path="123")
    assert url == "/mount/static/123"


def test_standalone_route_matches(test_client_factory):
    app = Route("/", PlainTextResponse("Hello, World!"))
    client = test_client_factory(app)
    response = client.get("/")
    assert response.status_code == 200
    assert response.text == "Hello, World!"


def test_standalone_route_does_not_match(test_client_factory):
    app = Route("/", PlainTextResponse("Hello, World!"))
    client = test_client_factory(app)
    response = client.get("/invalid")
    assert response.status_code == 404
    assert response.text == "Not Found"


async def ws_helloworld(websocket):
    await websocket.accept()
    await websocket.send_text("Hello, world!")
    await websocket.close()


def test_standalone_ws_route_matches(test_client_factory):
    app = WebSocketRoute("/", ws_helloworld)
    client = test_client_factory(app)
    with client.websocket_connect("/") as websocket:
        text = websocket.receive_text()
        assert text == "Hello, world!"


def test_standalone_ws_route_does_not_match(test_client_factory):
    app = WebSocketRoute("/", ws_helloworld)
    client = test_client_factory(app)
    with pytest.raises(WebSocketDisconnect):
        with client.websocket_connect("/invalid"):
            pass  # pragma: nocover


def test_lifespan_async(test_client_factory):
    startup_complete = False
    shutdown_complete = False

    async def hello_world(request):
        return PlainTextResponse("hello, world")

    async def run_startup():
        nonlocal startup_complete
        startup_complete = True

    async def run_shutdown():
        nonlocal shutdown_complete
        shutdown_complete = True

    app = Router(
        on_startup=[run_startup],
        on_shutdown=[run_shutdown],
        routes=[Route("/", hello_world)],
    )

    assert not startup_complete
    assert not shutdown_complete
    with test_client_factory(app) as client:
        assert startup_complete
        assert not shutdown_complete
        client.get("/")
    assert startup_complete
    assert shutdown_complete


def test_lifespan_sync(test_client_factory):
    startup_complete = False
    shutdown_complete = False

    def hello_world(request):
        return PlainTextResponse("hello, world")

    def run_startup():
        nonlocal startup_complete
        startup_complete = True

    def run_shutdown():
        nonlocal shutdown_complete
        shutdown_complete = True

    app = Router(
        on_startup=[run_startup],
        on_shutdown=[run_shutdown],
        routes=[Route("/", hello_world)],
    )

    assert not startup_complete
    assert not shutdown_complete
    with test_client_factory(app) as client:
        assert startup_complete
        assert not shutdown_complete
        client.get("/")
    assert startup_complete
    assert shutdown_complete


def test_raise_on_startup(test_client_factory):
    def run_startup():
        raise RuntimeError()

    router = Router(on_startup=[run_startup])
    startup_failed = False

    async def app(scope, receive, send):
        async def _send(message):
            nonlocal startup_failed
            if message["type"] == "lifespan.startup.failed":
                startup_failed = True
            return await send(message)

        await router(scope, receive, _send)

    with pytest.raises(RuntimeError):
        with test_client_factory(app):
            pass  # pragma: nocover
    assert startup_failed


def test_raise_on_shutdown(test_client_factory):
    def run_shutdown():
        raise RuntimeError()

    app = Router(on_shutdown=[run_shutdown])

    with pytest.raises(RuntimeError):
        with test_client_factory(app):
            pass  # pragma: nocover


def test_partial_async_endpoint(test_client_factory):
    test_client = test_client_factory(app)
    response = test_client.get("/partial")
    assert response.status_code == 200
    assert response.json() == {"arg": "foo"}

    cls_method_response = test_client.get("/partial/cls")
    assert cls_method_response.status_code == 200
    assert cls_method_response.json() == {"arg": "foo"}


def test_partial_async_ws_endpoint(test_client_factory):
    test_client = test_client_factory(app)
    with test_client.websocket_connect("/partial/ws") as websocket:
        data = websocket.receive_json()
        assert data == {"url": "ws://testserver/partial/ws"}

    with test_client.websocket_connect("/partial/ws/cls") as websocket:
        data = websocket.receive_json()
        assert data == {"url": "ws://testserver/partial/ws/cls"}


def test_duplicated_param_names():
    with pytest.raises(
        ValueError,
        match="Duplicated param name id at path /{id}/{id}",
    ):
        Route("/{id}/{id}", user)

    with pytest.raises(
        ValueError,
        match="Duplicated param names id, name at path /{id}/{name}/{id}/{name}",
    ):
        Route("/{id}/{name}/{id}/{name}", user)


class Endpoint:
    async def my_method(self, request):
        ...  # pragma: no cover

    @classmethod
    async def my_classmethod(cls, request):
        ...  # pragma: no cover

    @staticmethod
    async def my_staticmethod(request):
        ...  # pragma: no cover

    def __call__(self, request):
        ...  # pragma: no cover


@pytest.mark.parametrize(
    "endpoint, expected_name",
    [
        pytest.param(func_homepage, "func_homepage", id="function"),
        pytest.param(Endpoint().my_method, "my_method", id="method"),
        pytest.param(Endpoint.my_classmethod, "my_classmethod", id="classmethod"),
        pytest.param(
            Endpoint.my_staticmethod,
            "my_staticmethod",
            id="staticmethod",
        ),
        pytest.param(Endpoint(), "Endpoint", id="object"),
        pytest.param(lambda request: ..., "<lambda>", id="lambda"),
    ],
)
def test_route_name(endpoint: typing.Callable, expected_name: str):
    assert Route(path="/", endpoint=endpoint).name == expected_name


<<<<<<< HEAD
class AddHeadersMiddleware:
    def __init__(self, app: ASGIApp) -> None:
        self.app = app

    async def __call__(self, scope: Scope, receive: Receive, send: Send) -> None:
        scope["add_headers_middleware"] = True

        async def modified_send(msg: Message) -> None:
            if msg["type"] == "http.response.start":
                msg["headers"].append((b"X-Test", b"Set by middleware"))
            await send(msg)

        await self.app(scope, receive, modified_send)


def assert_middleware_header_route(request: Request) -> Response:
    assert request.scope["add_headers_middleware"] is True
    return Response()


mounted_routes_with_middleware = Mount(
    "/http",
    routes=[
        Route(
            "/",
            endpoint=assert_middleware_header_route,
            methods=["GET"],
            name="route",
        ),
    ],
    middleware=[Middleware(AddHeadersMiddleware)],
)


mounted_app_with_middleware = Mount(
    "/http",
    app=Route(
        "/",
        endpoint=assert_middleware_header_route,
        methods=["GET"],
        name="route",
    ),
    middleware=[Middleware(AddHeadersMiddleware)],
)


@pytest.mark.parametrize(
    "route",
    [
        mounted_routes_with_middleware,
        mounted_routes_with_middleware,
        mounted_app_with_middleware,
    ],
)
def test_mount_middleware(
    test_client_factory: typing.Callable[..., TestClient],
    route: BaseRoute,
) -> None:
    test_client = test_client_factory(Router([route]))
    response = test_client.get("/http")
    assert response.status_code == 200
    assert response.headers["X-Test"] == "Set by middleware"


@pytest.mark.parametrize(
    "route",
    [
        mounted_routes_with_middleware,
        mounted_routes_with_middleware,
    ],
)
def test_mount_middleware_url_path_for(route: BaseRoute) -> None:
    """Checks that url_path_for still works with middleware on Mounts"""
    router = Router([route])
    assert router.url_path_for("route") == "/http/"


def test_add_route_to_app_after_mount(
    test_client_factory: typing.Callable[..., TestClient],
) -> None:
    """Checks that Mount will pick up routes
    added to the underlying app after it is mounted
    """
    inner_app = Router()
    app = Mount("/http", app=inner_app)
    inner_app.add_route(
        "/inner",
        endpoint=lambda request: Response(),
        methods=["GET"],
    )
    client = test_client_factory(app)
    response = client.get("/http/inner")
    assert response.status_code == 200
=======
def test_exception_on_mounted_apps(test_client_factory):
    def exc(request):
        raise Exception("Exc")

    sub_app = Starlette(routes=[Route("/", exc)])
    app = Starlette(routes=[Mount("/sub", app=sub_app)])

    client = test_client_factory(app)
    with pytest.raises(Exception) as ctx:
        client.get("/sub/")
    assert str(ctx.value) == "Exc"
>>>>>>> f693e682
<|MERGE_RESOLUTION|>--- conflicted
+++ resolved
@@ -780,7 +780,6 @@
     assert Route(path="/", endpoint=endpoint).name == expected_name
 
 
-<<<<<<< HEAD
 class AddHeadersMiddleware:
     def __init__(self, app: ASGIApp) -> None:
         self.app = app
@@ -874,7 +873,7 @@
     client = test_client_factory(app)
     response = client.get("/http/inner")
     assert response.status_code == 200
-=======
+
 def test_exception_on_mounted_apps(test_client_factory):
     def exc(request):
         raise Exception("Exc")
@@ -885,5 +884,4 @@
     client = test_client_factory(app)
     with pytest.raises(Exception) as ctx:
         client.get("/sub/")
-    assert str(ctx.value) == "Exc"
->>>>>>> f693e682
+    assert str(ctx.value) == "Exc"