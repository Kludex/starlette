--- conflicted
+++ resolved
@@ -28,17 +28,4 @@
 def test_template_response_requires_request(tmpdir):
     templates = Jinja2Templates(str(tmpdir))
     with pytest.raises(ValueError):
-<<<<<<< HEAD
-        templates.TemplateResponse(None, {})
-
-
-def test_template_jinja2_env_options(tmpdir):
-    templates = Jinja2Templates(
-        directory=str(tmpdir), autoescape=False, auto_reload=True
-    )
-
-    assert templates.env.autoescape is False
-    assert templates.env.auto_reload is True
-=======
-        templates.TemplateResponse("", {})
->>>>>>> 3c93a19c
+        templates.TemplateResponse("", {})