--- conflicted
+++ resolved
@@ -92,8 +92,6 @@
     assert set(response.context.keys()) == {"request"}
 
 
-<<<<<<< HEAD
-=======
 def test_templates_with_directories(tmp_path: Path, test_client_factory):
     dir_a = tmp_path.resolve() / "a"
     dir_a.mkdir()
@@ -129,7 +127,6 @@
     assert set(response.context.keys()) == {"request"}
 
 
->>>>>>> c8c28225
 def test_templates_require_directory_or_environment():
     with pytest.raises(
         AssertionError, match="either 'directory' or 'env' arguments must be passed"
