import pytest
from starlette.testclient import TestClient
from starlette.websockets import WebSocketSession, WebSocketDisconnect
from starlette import status


def test_session_url():
    def app(scope):
        async def asgi(receive, send):
            session = WebSocketSession(scope, receive, send)
            await session.accept()
            await session.send_json({"url": session.url})
            await session.close()

        return asgi

    client = TestClient(app)
    with client.websocket_connect("/123?a=abc") as session:
        data = session.receive_json()
        assert data == {"url": "ws://testserver/123?a=abc"}


def test_session_query_params():
    def app(scope):
        async def asgi(receive, send):
            session = WebSocketSession(scope, receive, send)
            query_params = dict(session.query_params)
            await session.accept()
            await session.send_json({"params": query_params})
            await session.close()

        return asgi

    client = TestClient(app)
    with client.websocket_connect("/?a=abc&b=456") as session:
        data = session.receive_json()
        assert data == {"params": {"a": "abc", "b": "456"}}


def test_session_headers():
    def app(scope):
        async def asgi(receive, send):
            session = WebSocketSession(scope, receive, send)
            headers = dict(session.headers)
            await session.accept()
            await session.send_json({"headers": headers})
            await session.close()

        return asgi

    client = TestClient(app)
    with client.websocket_connect("/") as session:
        expected_headers = {
            "accept": "*/*",
            "accept-encoding": "gzip, deflate",
            "connection": "upgrade",
            "host": "testserver",
            "user-agent": "testclient",
            "sec-websocket-key": "testserver==",
            "sec-websocket-version": "13",
        }
        data = session.receive_json()
        assert data == {"headers": expected_headers}


def test_session_port():
    def app(scope):
        async def asgi(receive, send):
            session = WebSocketSession(scope, receive, send)
            await session.accept()
            await session.send_json({"port": session.url.port})
            await session.close()

        return asgi

    client = TestClient(app)
    with client.websocket_connect("ws://example.com:123/123?a=abc") as session:
        data = session.receive_json()
        assert data == {"port": 123}


def test_session_send_and_receive_text():
    def app(scope):
        async def asgi(receive, send):
            session = WebSocketSession(scope, receive, send)
            await session.accept()
            data = await session.receive_text()
            await session.send_text("Message was: " + data)
            await session.close()

        return asgi

    client = TestClient(app)
    with client.websocket_connect("/") as session:
        session.send_text("Hello, world!")
        data = session.receive_text()
        assert data == "Message was: Hello, world!"


def test_session_send_and_receive_bytes():
    def app(scope):
        async def asgi(receive, send):
            session = WebSocketSession(scope, receive, send)
            await session.accept()
            data = await session.receive_bytes()
            await session.send_bytes(b"Message was: " + data)
            await session.close()

        return asgi

    client = TestClient(app)
    with client.websocket_connect("/") as session:
        session.send_bytes(b"Hello, world!")
        data = session.receive_bytes()
        assert data == b"Message was: Hello, world!"


def test_session_send_and_receive_json():
    def app(scope):
        async def asgi(receive, send):
            session = WebSocketSession(scope, receive, send)
            await session.accept()
            data = await session.receive_json()
            await session.send_json({"message": data})
            await session.close()

        return asgi

    client = TestClient(app)
    with client.websocket_connect("/") as session:
        session.send_json({"hello": "world"})
        data = session.receive_json()
        assert data == {"message": {"hello": "world"}}


def test_client_close():
    close_code = None

    def app(scope):
        async def asgi(receive, send):
            nonlocal close_code
            session = WebSocketSession(scope, receive, send)
            await session.accept()
            try:
                data = await session.receive_text()
            except WebSocketDisconnect as exc:
                close_code = exc.code

        return asgi

    client = TestClient(app)
<<<<<<< HEAD
    with client.wsconnect("/") as session:
        session.close(code=status.WS_1001_LEAVING)
    assert close_code == status.WS_1001_LEAVING
=======
    with client.websocket_connect("/") as session:
        session.close(code=1001)
    assert close_code == 1001
>>>>>>> 9871fa6e


def test_application_close():
    def app(scope):
        async def asgi(receive, send):
            session = WebSocketSession(scope, receive, send)
            await session.accept()
            await session.close(status.WS_1001_LEAVING)

        return asgi

    client = TestClient(app)
    with client.websocket_connect("/") as session:
        with pytest.raises(WebSocketDisconnect) as exc:
            session.receive_text()
        assert exc.value.code == status.WS_1001_LEAVING


def test_rejected_connection():
    def app(scope):
        async def asgi(receive, send):
            session = WebSocketSession(scope, receive, send)
            await session.close(status.WS_1001_LEAVING)

        return asgi

    client = TestClient(app)
    with pytest.raises(WebSocketDisconnect) as exc:
<<<<<<< HEAD
        client.wsconnect("/")
    assert exc.value.code == status.WS_1001_LEAVING
=======
        client.websocket_connect("/")
    assert exc.value.code == 1001
>>>>>>> 9871fa6e


def test_subprotocol():
    def app(scope):
        async def asgi(receive, send):
            session = WebSocketSession(scope, receive, send)
            assert session["subprotocols"] == ["soap", "wamp"]
            await session.accept(subprotocol="wamp")
            await session.close()

        return asgi

    client = TestClient(app)
    with client.websocket_connect("/", subprotocols=["soap", "wamp"]) as session:
        assert session.accepted_subprotocol == "wamp"


def test_session_exception():
    def app(scope):
        async def asgi(receive, send):
            assert False

        return asgi

    client = TestClient(app)
    with pytest.raises(AssertionError):
        client.websocket_connect("/123?a=abc")


def test_duplicate_close():
    def app(scope):
        async def asgi(receive, send):
            session = WebSocketSession(scope, receive, send)
            await session.accept()
            await session.close()
            await session.close()

        return asgi

    client = TestClient(app)
    with pytest.raises(RuntimeError):
        with client.websocket_connect("/") as session:
            pass


def test_duplicate_disconnect():
    def app(scope):
        async def asgi(receive, send):
            session = WebSocketSession(scope, receive, send)
            await session.accept()
            message = await session.receive()
            assert message["type"] == "websocket.disconnect"
            message = await session.receive()

        return asgi

    client = TestClient(app)
    with pytest.raises(RuntimeError):
        with client.websocket_connect("/") as session:
            session.close()


def test_session_scope_interface():
    """
    A WebSocketSession can be instantiated with a scope, and presents a `Mapping`
    interface.
    """
    session = WebSocketSession({"type": "websocket", "path": "/abc/", "headers": []})
    assert session["type"] == "websocket"
    assert dict(session) == {"type": "websocket", "path": "/abc/", "headers": []}
    assert len(session) == 3<|MERGE_RESOLUTION|>--- conflicted
+++ resolved
@@ -149,15 +149,9 @@
         return asgi
 
     client = TestClient(app)
-<<<<<<< HEAD
     with client.wsconnect("/") as session:
         session.close(code=status.WS_1001_LEAVING)
     assert close_code == status.WS_1001_LEAVING
-=======
-    with client.websocket_connect("/") as session:
-        session.close(code=1001)
-    assert close_code == 1001
->>>>>>> 9871fa6e
 
 
 def test_application_close():
@@ -186,13 +180,8 @@
 
     client = TestClient(app)
     with pytest.raises(WebSocketDisconnect) as exc:
-<<<<<<< HEAD
         client.wsconnect("/")
     assert exc.value.code == status.WS_1001_LEAVING
-=======
-        client.websocket_connect("/")
-    assert exc.value.code == 1001
->>>>>>> 9871fa6e
 
 
 def test_subprotocol():
